// SPDX-License-Identifier: GPL-2.0
/* Copyright (c) 2019 Facebook */
#include <test_progs.h>
#include <network_helpers.h>
#include <bpf/btf.h>

typedef int (*test_cb)(struct bpf_object *obj);

static int check_data_map(struct bpf_object *obj, int prog_cnt, bool reset)
{
	struct bpf_map *data_map = NULL, *map;
	__u64 *result = NULL;
	const int zero = 0;
	__u32 duration = 0;
	int ret = -1, i;

	result = malloc((prog_cnt + 32 /* spare */) * sizeof(__u64));
	if (CHECK(!result, "alloc_memory", "failed to alloc memory"))
		return -ENOMEM;

	bpf_object__for_each_map(map, obj)
		if (bpf_map__is_internal(map)) {
			data_map = map;
			break;
		}
	if (CHECK(!data_map, "find_data_map", "data map not found\n"))
		goto out;

	ret = bpf_map_lookup_elem(bpf_map__fd(data_map), &zero, result);
	if (CHECK(ret, "get_result",
		  "failed to get output data: %d\n", ret))
		goto out;

	for (i = 0; i < prog_cnt; i++) {
		if (CHECK(result[i] != 1, "result",
			  "fexit_bpf2bpf result[%d] failed err %llu\n",
			  i, result[i]))
			goto out;
		result[i] = 0;
	}
	if (reset) {
		ret = bpf_map_update_elem(bpf_map__fd(data_map), &zero, result, 0);
		if (CHECK(ret, "reset_result", "failed to reset result\n"))
			goto out;
	}

	ret = 0;
out:
	free(result);
	return ret;
}

static void test_fexit_bpf2bpf_common(const char *obj_file,
				      const char *target_obj_file,
				      int prog_cnt,
				      const char **prog_name,
				      bool run_prog,
				      test_cb cb)
{
	struct bpf_object *obj = NULL, *tgt_obj;
	__u32 retval, tgt_prog_id, info_len;
	struct bpf_prog_info prog_info = {};
	struct bpf_program **prog = NULL, *p;
	struct bpf_link **link = NULL;
	int err, tgt_fd, i;
	struct btf *btf;

	err = bpf_prog_load(target_obj_file, BPF_PROG_TYPE_UNSPEC,
			    &tgt_obj, &tgt_fd);
	if (!ASSERT_OK(err, "tgt_prog_load"))
		return;

	info_len = sizeof(prog_info);
	err = bpf_obj_get_info_by_fd(tgt_fd, &prog_info, &info_len);
	if (!ASSERT_OK(err, "tgt_fd_get_info"))
		goto close_prog;

	tgt_prog_id = prog_info.id;
	btf = bpf_object__btf(tgt_obj);

	link = calloc(sizeof(struct bpf_link *), prog_cnt);
	if (!ASSERT_OK_PTR(link, "link_ptr"))
		goto close_prog;

	prog = calloc(sizeof(struct bpf_program *), prog_cnt);
	if (!ASSERT_OK_PTR(prog, "prog_ptr"))
		goto close_prog;

	obj = bpf_object__open_file(obj_file, NULL);
	if (!ASSERT_OK_PTR(obj, "obj_open"))
		goto close_prog;

	bpf_object__for_each_program(p, obj) {
		err = bpf_program__set_attach_target(p, tgt_fd, NULL);
		ASSERT_OK(err, "set_attach_target");
	}

	err = bpf_object__load(obj);
	if (!ASSERT_OK(err, "obj_load"))
		goto close_prog;

	for (i = 0; i < prog_cnt; i++) {
		struct bpf_link_info link_info;
		char *tgt_name;
		__s32 btf_id;

		tgt_name = strstr(prog_name[i], "/");
		if (!ASSERT_OK_PTR(tgt_name, "tgt_name"))
			goto close_prog;
		btf_id = btf__find_by_name_kind(btf, tgt_name + 1, BTF_KIND_FUNC);

		prog[i] = bpf_object__find_program_by_title(obj, prog_name[i]);
		if (!ASSERT_OK_PTR(prog[i], prog_name[i]))
			goto close_prog;

		link[i] = bpf_program__attach_trace(prog[i]);
		if (!ASSERT_OK_PTR(link[i], "attach_trace"))
			goto close_prog;

		info_len = sizeof(link_info);
		memset(&link_info, 0, sizeof(link_info));
		err = bpf_obj_get_info_by_fd(bpf_link__fd(link[i]),
					     &link_info, &info_len);
		ASSERT_OK(err, "link_fd_get_info");
		ASSERT_EQ(link_info.tracing.attach_type,
			  bpf_program__get_expected_attach_type(prog[i]),
			  "link_attach_type");
		ASSERT_EQ(link_info.tracing.target_obj_id, tgt_prog_id, "link_tgt_obj_id");
		ASSERT_EQ(link_info.tracing.target_btf_id, btf_id, "link_tgt_btf_id");
	}

	if (cb) {
		err = cb(obj);
		if (err)
			goto close_prog;
	}

	if (!run_prog)
		goto close_prog;

	err = bpf_prog_test_run(tgt_fd, 1, &pkt_v6, sizeof(pkt_v6),
				NULL, NULL, &retval, NULL);
	ASSERT_OK(err, "prog_run");
	ASSERT_EQ(retval, 0, "prog_run_ret");

	if (check_data_map(obj, prog_cnt, false))
		goto close_prog;

close_prog:
	for (i = 0; i < prog_cnt; i++)
		bpf_link__destroy(link[i]);
	bpf_object__close(obj);
	bpf_object__close(tgt_obj);
	free(link);
	free(prog);
}

static void test_target_no_callees(void)
{
	const char *prog_name[] = {
		"fexit/test_pkt_md_access",
	};
	test_fexit_bpf2bpf_common("./fexit_bpf2bpf_simple.o",
				  "./test_pkt_md_access.o",
				  ARRAY_SIZE(prog_name),
				  prog_name, true, NULL);
}

static void test_target_yes_callees(void)
{
	const char *prog_name[] = {
		"fexit/test_pkt_access",
		"fexit/test_pkt_access_subprog1",
		"fexit/test_pkt_access_subprog2",
		"fexit/test_pkt_access_subprog3",
	};
	test_fexit_bpf2bpf_common("./fexit_bpf2bpf.o",
				  "./test_pkt_access.o",
				  ARRAY_SIZE(prog_name),
				  prog_name, true, NULL);
}

static void test_func_replace(void)
{
	const char *prog_name[] = {
		"fexit/test_pkt_access",
		"fexit/test_pkt_access_subprog1",
		"fexit/test_pkt_access_subprog2",
		"fexit/test_pkt_access_subprog3",
		"freplace/get_skb_len",
		"freplace/get_skb_ifindex",
		"freplace/get_constant",
		"freplace/test_pkt_write_access_subprog",
	};
	test_fexit_bpf2bpf_common("./fexit_bpf2bpf.o",
				  "./test_pkt_access.o",
				  ARRAY_SIZE(prog_name),
				  prog_name, true, NULL);
}

static void test_func_replace_verify(void)
{
	const char *prog_name[] = {
		"freplace/do_bind",
	};
	test_fexit_bpf2bpf_common("./freplace_connect4.o",
				  "./connect4_prog.o",
				  ARRAY_SIZE(prog_name),
				  prog_name, false, NULL);
}

static int test_second_attach(struct bpf_object *obj)
{
	const char *prog_name = "freplace/get_constant";
	const char *tgt_name = prog_name + 9; /* cut off freplace/ */
	const char *tgt_obj_file = "./test_pkt_access.o";
	struct bpf_program *prog = NULL;
	struct bpf_object *tgt_obj;
	__u32 duration = 0, retval;
	struct bpf_link *link;
	int err = 0, tgt_fd;

	prog = bpf_object__find_program_by_title(obj, prog_name);
	if (CHECK(!prog, "find_prog", "prog %s not found\n", prog_name))
		return -ENOENT;

	err = bpf_prog_load(tgt_obj_file, BPF_PROG_TYPE_UNSPEC,
			    &tgt_obj, &tgt_fd);
	if (CHECK(err, "second_prog_load", "file %s err %d errno %d\n",
		  tgt_obj_file, err, errno))
		return err;

	link = bpf_program__attach_freplace(prog, tgt_fd, tgt_name);
	if (!ASSERT_OK_PTR(link, "second_link"))
		goto out;

	err = bpf_prog_test_run(tgt_fd, 1, &pkt_v6, sizeof(pkt_v6),
				NULL, NULL, &retval, &duration);
	if (CHECK(err || retval, "ipv6",
		  "err %d errno %d retval %d duration %d\n",
		  err, errno, retval, duration))
		goto out;

	err = check_data_map(obj, 1, true);
	if (err)
		goto out;

out:
	bpf_link__destroy(link);
	bpf_object__close(tgt_obj);
	return err;
}

static void test_func_replace_multi(void)
{
	const char *prog_name[] = {
		"freplace/get_constant",
	};
	test_fexit_bpf2bpf_common("./freplace_get_constant.o",
				  "./test_pkt_access.o",
				  ARRAY_SIZE(prog_name),
				  prog_name, true, test_second_attach);
}

static void test_fmod_ret_freplace(void)
{
	struct bpf_object *freplace_obj = NULL, *pkt_obj, *fmod_obj = NULL;
	const char *freplace_name = "./freplace_get_constant.o";
	const char *fmod_ret_name = "./fmod_ret_freplace.o";
	DECLARE_LIBBPF_OPTS(bpf_object_open_opts, opts);
	const char *tgt_name = "./test_pkt_access.o";
	struct bpf_link *freplace_link = NULL;
	struct bpf_program *prog;
	__u32 duration = 0;
	int err, pkt_fd, attach_prog_fd;

	err = bpf_prog_load(tgt_name, BPF_PROG_TYPE_UNSPEC,
			    &pkt_obj, &pkt_fd);
	/* the target prog should load fine */
	if (CHECK(err, "tgt_prog_load", "file %s err %d errno %d\n",
		  tgt_name, err, errno))
		return;

<<<<<<< HEAD
	freplace_obj = bpf_object__open_file(freplace_name, &opts);
=======
	freplace_obj = bpf_object__open_file(freplace_name, NULL);
>>>>>>> df0cc57e
	if (!ASSERT_OK_PTR(freplace_obj, "freplace_obj_open"))
		goto out;

	prog = bpf_object__next_program(freplace_obj, NULL);
	err = bpf_program__set_attach_target(prog, pkt_fd, NULL);
	ASSERT_OK(err, "freplace__set_attach_target");

	err = bpf_object__load(freplace_obj);
	if (CHECK(err, "freplace_obj_load", "err %d\n", err))
		goto out;

	freplace_link = bpf_program__attach_trace(prog);
	if (!ASSERT_OK_PTR(freplace_link, "freplace_attach_trace"))
		goto out;

<<<<<<< HEAD
	opts.attach_prog_fd = bpf_program__fd(prog);
	fmod_obj = bpf_object__open_file(fmod_ret_name, &opts);
=======
	fmod_obj = bpf_object__open_file(fmod_ret_name, NULL);
>>>>>>> df0cc57e
	if (!ASSERT_OK_PTR(fmod_obj, "fmod_obj_open"))
		goto out;

	attach_prog_fd = bpf_program__fd(prog);
	prog = bpf_object__next_program(fmod_obj, NULL);
	err = bpf_program__set_attach_target(prog, attach_prog_fd, NULL);
	ASSERT_OK(err, "fmod_ret_set_attach_target");

	err = bpf_object__load(fmod_obj);
	if (CHECK(!err, "fmod_obj_load", "loading fmod_ret should fail\n"))
		goto out;

out:
	bpf_link__destroy(freplace_link);
	bpf_object__close(freplace_obj);
	bpf_object__close(fmod_obj);
	bpf_object__close(pkt_obj);
}


static void test_func_sockmap_update(void)
{
	const char *prog_name[] = {
		"freplace/cls_redirect",
	};
	test_fexit_bpf2bpf_common("./freplace_cls_redirect.o",
				  "./test_cls_redirect.o",
				  ARRAY_SIZE(prog_name),
				  prog_name, false, NULL);
}

static void test_obj_load_failure_common(const char *obj_file,
					 const char *target_obj_file)
{
	/*
	 * standalone test that asserts failure to load freplace prog
	 * because of invalid return code.
	 */
	struct bpf_object *obj = NULL, *pkt_obj;
	struct bpf_program *prog;
	int err, pkt_fd;
	__u32 duration = 0;

	err = bpf_prog_load(target_obj_file, BPF_PROG_TYPE_UNSPEC,
			    &pkt_obj, &pkt_fd);
	/* the target prog should load fine */
	if (CHECK(err, "tgt_prog_load", "file %s err %d errno %d\n",
		  target_obj_file, err, errno))
		return;
<<<<<<< HEAD
	DECLARE_LIBBPF_OPTS(bpf_object_open_opts, opts,
			    .attach_prog_fd = pkt_fd,
			   );

	obj = bpf_object__open_file(obj_file, &opts);
=======

	obj = bpf_object__open_file(obj_file, NULL);
>>>>>>> df0cc57e
	if (!ASSERT_OK_PTR(obj, "obj_open"))
		goto close_prog;

	prog = bpf_object__next_program(obj, NULL);
	err = bpf_program__set_attach_target(prog, pkt_fd, NULL);
	ASSERT_OK(err, "set_attach_target");

	/* It should fail to load the program */
	err = bpf_object__load(obj);
	if (CHECK(!err, "bpf_obj_load should fail", "err %d\n", err))
		goto close_prog;

close_prog:
	bpf_object__close(obj);
	bpf_object__close(pkt_obj);
}

static void test_func_replace_return_code(void)
{
	/* test invalid return code in the replaced program */
	test_obj_load_failure_common("./freplace_connect_v4_prog.o",
				     "./connect4_prog.o");
}

static void test_func_map_prog_compatibility(void)
{
	/* test with spin lock map value in the replaced program */
	test_obj_load_failure_common("./freplace_attach_probe.o",
				     "./test_attach_probe.o");
}

/* NOTE: affect other tests, must run in serial mode */
void serial_test_fexit_bpf2bpf(void)
{
	if (test__start_subtest("target_no_callees"))
		test_target_no_callees();
	if (test__start_subtest("target_yes_callees"))
		test_target_yes_callees();
	if (test__start_subtest("func_replace"))
		test_func_replace();
	if (test__start_subtest("func_replace_verify"))
		test_func_replace_verify();
	if (test__start_subtest("func_sockmap_update"))
		test_func_sockmap_update();
	if (test__start_subtest("func_replace_return_code"))
		test_func_replace_return_code();
	if (test__start_subtest("func_map_prog_compatibility"))
		test_func_map_prog_compatibility();
	if (test__start_subtest("func_replace_multi"))
		test_func_replace_multi();
	if (test__start_subtest("fmod_ret_freplace"))
		test_fmod_ret_freplace();
}<|MERGE_RESOLUTION|>--- conflicted
+++ resolved
@@ -281,11 +281,7 @@
 		  tgt_name, err, errno))
 		return;
 
-<<<<<<< HEAD
-	freplace_obj = bpf_object__open_file(freplace_name, &opts);
-=======
 	freplace_obj = bpf_object__open_file(freplace_name, NULL);
->>>>>>> df0cc57e
 	if (!ASSERT_OK_PTR(freplace_obj, "freplace_obj_open"))
 		goto out;
 
@@ -301,12 +297,7 @@
 	if (!ASSERT_OK_PTR(freplace_link, "freplace_attach_trace"))
 		goto out;
 
-<<<<<<< HEAD
-	opts.attach_prog_fd = bpf_program__fd(prog);
-	fmod_obj = bpf_object__open_file(fmod_ret_name, &opts);
-=======
 	fmod_obj = bpf_object__open_file(fmod_ret_name, NULL);
->>>>>>> df0cc57e
 	if (!ASSERT_OK_PTR(fmod_obj, "fmod_obj_open"))
 		goto out;
 
@@ -356,16 +347,8 @@
 	if (CHECK(err, "tgt_prog_load", "file %s err %d errno %d\n",
 		  target_obj_file, err, errno))
 		return;
-<<<<<<< HEAD
-	DECLARE_LIBBPF_OPTS(bpf_object_open_opts, opts,
-			    .attach_prog_fd = pkt_fd,
-			   );
-
-	obj = bpf_object__open_file(obj_file, &opts);
-=======
 
 	obj = bpf_object__open_file(obj_file, NULL);
->>>>>>> df0cc57e
 	if (!ASSERT_OK_PTR(obj, "obj_open"))
 		goto close_prog;
 
