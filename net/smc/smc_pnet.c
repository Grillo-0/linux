// SPDX-License-Identifier: GPL-2.0
/*
 *  Shared Memory Communications over RDMA (SMC-R) and RoCE
 *
 *  Generic netlink support functions to configure an SMC-R PNET table
 *
 *  Copyright IBM Corp. 2016
 *
 *  Author(s):  Thomas Richter <tmricht@linux.vnet.ibm.com>
 */

#include <linux/module.h>
#include <linux/list.h>
#include <linux/ctype.h>
#include <linux/mutex.h>
#include <net/netlink.h>
#include <net/genetlink.h>

#include <uapi/linux/if.h>
#include <uapi/linux/smc.h>

#include <rdma/ib_verbs.h>

#include <net/netns/generic.h>
#include "smc_netns.h"

#include "smc_pnet.h"
#include "smc_ib.h"
#include "smc_ism.h"
#include "smc_core.h"

static struct net_device *__pnet_find_base_ndev(struct net_device *ndev);
static struct net_device *pnet_find_base_ndev(struct net_device *ndev);

static const struct nla_policy smc_pnet_policy[SMC_PNETID_MAX + 1] = {
	[SMC_PNETID_NAME] = {
		.type = NLA_NUL_STRING,
		.len = SMC_MAX_PNETID_LEN
	},
	[SMC_PNETID_ETHNAME] = {
		.type = NLA_NUL_STRING,
		.len = IFNAMSIZ - 1
	},
	[SMC_PNETID_IBNAME] = {
		.type = NLA_NUL_STRING,
		.len = IB_DEVICE_NAME_MAX - 1
	},
	[SMC_PNETID_IBPORT] = { .type = NLA_U8 }
};

static struct genl_family smc_pnet_nl_family;

enum smc_pnet_nametype {
	SMC_PNET_ETH	= 1,
	SMC_PNET_IB	= 2,
};

/* pnet entry stored in pnet table */
struct smc_pnetentry {
	struct list_head list;
	char pnet_name[SMC_MAX_PNETID_LEN + 1];
	enum smc_pnet_nametype type;
	union {
		struct {
			char eth_name[IFNAMSIZ + 1];
			struct net_device *ndev;
			netdevice_tracker dev_tracker;
		};
		struct {
			char ib_name[IB_DEVICE_NAME_MAX + 1];
			u8 ib_port;
		};
	};
};

/* Check if the pnetid is set */
bool smc_pnet_is_pnetid_set(u8 *pnetid)
{
	if (pnetid[0] == 0 || pnetid[0] == _S)
		return false;
	return true;
}

/* Check if two given pnetids match */
static bool smc_pnet_match(u8 *pnetid1, u8 *pnetid2)
{
	int i;

	for (i = 0; i < SMC_MAX_PNETID_LEN; i++) {
		if ((pnetid1[i] == 0 || pnetid1[i] == _S) &&
		    (pnetid2[i] == 0 || pnetid2[i] == _S))
			break;
		if (pnetid1[i] != pnetid2[i])
			return false;
	}
	return true;
}

/* Remove a pnetid from the pnet table.
 */
static int smc_pnet_remove_by_pnetid(struct net *net, char *pnet_name)
{
	struct smc_pnetentry *pnetelem, *tmp_pe;
	struct smc_pnettable *pnettable;
	struct smc_ib_device *ibdev;
	struct smcd_dev *smcd_dev;
	struct smc_net *sn;
	int rc = -ENOENT;
	int ibport;

	/* get pnettable for namespace */
	sn = net_generic(net, smc_net_id);
	pnettable = &sn->pnettable;

	/* remove table entry */
	write_lock(&pnettable->lock);
	list_for_each_entry_safe(pnetelem, tmp_pe, &pnettable->pnetlist,
				 list) {
		if (!pnet_name ||
		    smc_pnet_match(pnetelem->pnet_name, pnet_name)) {
			list_del(&pnetelem->list);
			if (pnetelem->type == SMC_PNET_ETH && pnetelem->ndev) {
				dev_put_track(pnetelem->ndev, &pnetelem->dev_tracker);
				pr_warn_ratelimited("smc: net device %s "
						    "erased user defined "
						    "pnetid %.16s\n",
						    pnetelem->eth_name,
						    pnetelem->pnet_name);
			}
			kfree(pnetelem);
			rc = 0;
		}
	}
	write_unlock(&pnettable->lock);

	/* if this is not the initial namespace, stop here */
	if (net != &init_net)
		return rc;

	/* remove ib devices */
	mutex_lock(&smc_ib_devices.mutex);
	list_for_each_entry(ibdev, &smc_ib_devices.list, list) {
		for (ibport = 0; ibport < SMC_MAX_PORTS; ibport++) {
			if (ibdev->pnetid_by_user[ibport] &&
			    (!pnet_name ||
			     smc_pnet_match(pnet_name,
					    ibdev->pnetid[ibport]))) {
				pr_warn_ratelimited("smc: ib device %s ibport "
						    "%d erased user defined "
						    "pnetid %.16s\n",
						    ibdev->ibdev->name,
						    ibport + 1,
						    ibdev->pnetid[ibport]);
				memset(ibdev->pnetid[ibport], 0,
				       SMC_MAX_PNETID_LEN);
				ibdev->pnetid_by_user[ibport] = false;
				rc = 0;
			}
		}
	}
	mutex_unlock(&smc_ib_devices.mutex);
	/* remove smcd devices */
	mutex_lock(&smcd_dev_list.mutex);
	list_for_each_entry(smcd_dev, &smcd_dev_list.list, list) {
		if (smcd_dev->pnetid_by_user &&
		    (!pnet_name ||
		     smc_pnet_match(pnet_name, smcd_dev->pnetid))) {
			pr_warn_ratelimited("smc: smcd device %s "
					    "erased user defined pnetid "
					    "%.16s\n", dev_name(&smcd_dev->dev),
					    smcd_dev->pnetid);
			memset(smcd_dev->pnetid, 0, SMC_MAX_PNETID_LEN);
			smcd_dev->pnetid_by_user = false;
			rc = 0;
		}
	}
	mutex_unlock(&smcd_dev_list.mutex);
	return rc;
}

/* Add the reference to a given network device to the pnet table.
 */
static int smc_pnet_add_by_ndev(struct net_device *ndev)
{
	struct smc_pnetentry *pnetelem, *tmp_pe;
	struct smc_pnettable *pnettable;
	struct net *net = dev_net(ndev);
	struct smc_net *sn;
	int rc = -ENOENT;

	/* get pnettable for namespace */
	sn = net_generic(net, smc_net_id);
	pnettable = &sn->pnettable;

	write_lock(&pnettable->lock);
	list_for_each_entry_safe(pnetelem, tmp_pe, &pnettable->pnetlist, list) {
		if (pnetelem->type == SMC_PNET_ETH && !pnetelem->ndev &&
		    !strncmp(pnetelem->eth_name, ndev->name, IFNAMSIZ)) {
			dev_hold_track(ndev, &pnetelem->dev_tracker, GFP_ATOMIC);
			pnetelem->ndev = ndev;
			rc = 0;
			pr_warn_ratelimited("smc: adding net device %s with "
					    "user defined pnetid %.16s\n",
					    pnetelem->eth_name,
					    pnetelem->pnet_name);
			break;
		}
	}
	write_unlock(&pnettable->lock);
	return rc;
}

/* Remove the reference to a given network device from the pnet table.
 */
static int smc_pnet_remove_by_ndev(struct net_device *ndev)
{
	struct smc_pnetentry *pnetelem, *tmp_pe;
	struct smc_pnettable *pnettable;
	struct net *net = dev_net(ndev);
	struct smc_net *sn;
	int rc = -ENOENT;

	/* get pnettable for namespace */
	sn = net_generic(net, smc_net_id);
	pnettable = &sn->pnettable;

	write_lock(&pnettable->lock);
	list_for_each_entry_safe(pnetelem, tmp_pe, &pnettable->pnetlist, list) {
		if (pnetelem->type == SMC_PNET_ETH && pnetelem->ndev == ndev) {
			dev_put_track(pnetelem->ndev, &pnetelem->dev_tracker);
			pnetelem->ndev = NULL;
			rc = 0;
			pr_warn_ratelimited("smc: removing net device %s with "
					    "user defined pnetid %.16s\n",
					    pnetelem->eth_name,
					    pnetelem->pnet_name);
			break;
		}
	}
	write_unlock(&pnettable->lock);
	return rc;
}

/* Apply pnetid to ib device when no pnetid is set.
 */
static bool smc_pnet_apply_ib(struct smc_ib_device *ib_dev, u8 ib_port,
			      char *pnet_name)
{
	bool applied = false;

	mutex_lock(&smc_ib_devices.mutex);
	if (!smc_pnet_is_pnetid_set(ib_dev->pnetid[ib_port - 1])) {
		memcpy(ib_dev->pnetid[ib_port - 1], pnet_name,
		       SMC_MAX_PNETID_LEN);
		ib_dev->pnetid_by_user[ib_port - 1] = true;
		applied = true;
	}
	mutex_unlock(&smc_ib_devices.mutex);
	return applied;
}

/* Apply pnetid to smcd device when no pnetid is set.
 */
static bool smc_pnet_apply_smcd(struct smcd_dev *smcd_dev, char *pnet_name)
{
	bool applied = false;

	mutex_lock(&smcd_dev_list.mutex);
	if (!smc_pnet_is_pnetid_set(smcd_dev->pnetid)) {
		memcpy(smcd_dev->pnetid, pnet_name, SMC_MAX_PNETID_LEN);
		smcd_dev->pnetid_by_user = true;
		applied = true;
	}
	mutex_unlock(&smcd_dev_list.mutex);
	return applied;
}

/* The limit for pnetid is 16 characters.
 * Valid characters should be (single-byte character set) a-z, A-Z, 0-9.
 * Lower case letters are converted to upper case.
 * Interior blanks should not be used.
 */
static bool smc_pnetid_valid(const char *pnet_name, char *pnetid)
{
	char *bf = skip_spaces(pnet_name);
	size_t len = strlen(bf);
	char *end = bf + len;

	if (!len)
		return false;
	while (--end >= bf && isspace(*end))
		;
	if (end - bf >= SMC_MAX_PNETID_LEN)
		return false;
	while (bf <= end) {
		if (!isalnum(*bf))
			return false;
		*pnetid++ = islower(*bf) ? toupper(*bf) : *bf;
		bf++;
	}
	*pnetid = '\0';
	return true;
}

/* Find an infiniband device by a given name. The device might not exist. */
static struct smc_ib_device *smc_pnet_find_ib(char *ib_name)
{
	struct smc_ib_device *ibdev;

	mutex_lock(&smc_ib_devices.mutex);
	list_for_each_entry(ibdev, &smc_ib_devices.list, list) {
		if (!strncmp(ibdev->ibdev->name, ib_name,
			     sizeof(ibdev->ibdev->name)) ||
		    !strncmp(dev_name(ibdev->ibdev->dev.parent), ib_name,
			     IB_DEVICE_NAME_MAX - 1)) {
			goto out;
		}
	}
	ibdev = NULL;
out:
	mutex_unlock(&smc_ib_devices.mutex);
	return ibdev;
}

/* Find an smcd device by a given name. The device might not exist. */
static struct smcd_dev *smc_pnet_find_smcd(char *smcd_name)
{
	struct smcd_dev *smcd_dev;

	mutex_lock(&smcd_dev_list.mutex);
	list_for_each_entry(smcd_dev, &smcd_dev_list.list, list) {
		if (!strncmp(dev_name(&smcd_dev->dev), smcd_name,
			     IB_DEVICE_NAME_MAX - 1))
			goto out;
	}
	smcd_dev = NULL;
out:
	mutex_unlock(&smcd_dev_list.mutex);
	return smcd_dev;
}

static int smc_pnet_add_eth(struct smc_pnettable *pnettable, struct net *net,
			    char *eth_name, char *pnet_name)
{
	struct smc_pnetentry *tmp_pe, *new_pe;
	struct net_device *ndev, *base_ndev;
	u8 ndev_pnetid[SMC_MAX_PNETID_LEN];
	bool new_netdev;
	int rc;

	/* check if (base) netdev already has a pnetid. If there is one, we do
	 * not want to add a pnet table entry
	 */
	rc = -EEXIST;
	ndev = dev_get_by_name(net, eth_name);	/* dev_hold() */
	if (ndev) {
		base_ndev = pnet_find_base_ndev(ndev);
		if (!smc_pnetid_by_dev_port(base_ndev->dev.parent,
					    base_ndev->dev_port, ndev_pnetid))
			goto out_put;
	}

	/* add a new netdev entry to the pnet table if there isn't one */
	rc = -ENOMEM;
	new_pe = kzalloc(sizeof(*new_pe), GFP_KERNEL);
	if (!new_pe)
		goto out_put;
	new_pe->type = SMC_PNET_ETH;
	memcpy(new_pe->pnet_name, pnet_name, SMC_MAX_PNETID_LEN);
	strncpy(new_pe->eth_name, eth_name, IFNAMSIZ);
<<<<<<< HEAD
	new_pe->ndev = ndev;
	if (ndev)
		netdev_tracker_alloc(ndev, &new_pe->dev_tracker, GFP_KERNEL);
=======
>>>>>>> ed9f4f96
	rc = -EEXIST;
	new_netdev = true;
	write_lock(&pnettable->lock);
	list_for_each_entry(tmp_pe, &pnettable->pnetlist, list) {
		if (tmp_pe->type == SMC_PNET_ETH &&
		    !strncmp(tmp_pe->eth_name, eth_name, IFNAMSIZ)) {
			new_netdev = false;
			break;
		}
	}
	if (new_netdev) {
		if (ndev) {
			new_pe->ndev = ndev;
			netdev_tracker_alloc(ndev, &new_pe->dev_tracker,
					     GFP_ATOMIC);
		}
		list_add_tail(&new_pe->list, &pnettable->pnetlist);
		write_unlock(&pnettable->lock);
	} else {
		write_unlock(&pnettable->lock);
		kfree(new_pe);
		goto out_put;
	}
	if (ndev)
		pr_warn_ratelimited("smc: net device %s "
				    "applied user defined pnetid %.16s\n",
				    new_pe->eth_name, new_pe->pnet_name);
	return 0;

out_put:
	dev_put(ndev);
	return rc;
}

static int smc_pnet_add_ib(struct smc_pnettable *pnettable, char *ib_name,
			   u8 ib_port, char *pnet_name)
{
	struct smc_pnetentry *tmp_pe, *new_pe;
	struct smc_ib_device *ib_dev;
	bool smcddev_applied = true;
	bool ibdev_applied = true;
	struct smcd_dev *smcd_dev;
	bool new_ibdev;

	/* try to apply the pnetid to active devices */
	ib_dev = smc_pnet_find_ib(ib_name);
	if (ib_dev) {
		ibdev_applied = smc_pnet_apply_ib(ib_dev, ib_port, pnet_name);
		if (ibdev_applied)
			pr_warn_ratelimited("smc: ib device %s ibport %d "
					    "applied user defined pnetid "
					    "%.16s\n", ib_dev->ibdev->name,
					    ib_port,
					    ib_dev->pnetid[ib_port - 1]);
	}
	smcd_dev = smc_pnet_find_smcd(ib_name);
	if (smcd_dev) {
		smcddev_applied = smc_pnet_apply_smcd(smcd_dev, pnet_name);
		if (smcddev_applied)
			pr_warn_ratelimited("smc: smcd device %s "
					    "applied user defined pnetid "
					    "%.16s\n", dev_name(&smcd_dev->dev),
					    smcd_dev->pnetid);
	}
	/* Apply fails when a device has a hardware-defined pnetid set, do not
	 * add a pnet table entry in that case.
	 */
	if (!ibdev_applied || !smcddev_applied)
		return -EEXIST;

	/* add a new ib entry to the pnet table if there isn't one */
	new_pe = kzalloc(sizeof(*new_pe), GFP_KERNEL);
	if (!new_pe)
		return -ENOMEM;
	new_pe->type = SMC_PNET_IB;
	memcpy(new_pe->pnet_name, pnet_name, SMC_MAX_PNETID_LEN);
	strncpy(new_pe->ib_name, ib_name, IB_DEVICE_NAME_MAX);
	new_pe->ib_port = ib_port;

	new_ibdev = true;
	write_lock(&pnettable->lock);
	list_for_each_entry(tmp_pe, &pnettable->pnetlist, list) {
		if (tmp_pe->type == SMC_PNET_IB &&
		    !strncmp(tmp_pe->ib_name, ib_name, IB_DEVICE_NAME_MAX)) {
			new_ibdev = false;
			break;
		}
	}
	if (new_ibdev) {
		list_add_tail(&new_pe->list, &pnettable->pnetlist);
		write_unlock(&pnettable->lock);
	} else {
		write_unlock(&pnettable->lock);
		kfree(new_pe);
	}
	return (new_ibdev) ? 0 : -EEXIST;
}

/* Append a pnetid to the end of the pnet table if not already on this list.
 */
static int smc_pnet_enter(struct net *net, struct nlattr *tb[])
{
	char pnet_name[SMC_MAX_PNETID_LEN + 1];
	struct smc_pnettable *pnettable;
	bool new_netdev = false;
	bool new_ibdev = false;
	struct smc_net *sn;
	u8 ibport = 1;
	char *string;
	int rc;

	/* get pnettable for namespace */
	sn = net_generic(net, smc_net_id);
	pnettable = &sn->pnettable;

	rc = -EINVAL;
	if (!tb[SMC_PNETID_NAME])
		goto error;
	string = (char *)nla_data(tb[SMC_PNETID_NAME]);
	if (!smc_pnetid_valid(string, pnet_name))
		goto error;

	if (tb[SMC_PNETID_ETHNAME]) {
		string = (char *)nla_data(tb[SMC_PNETID_ETHNAME]);
		rc = smc_pnet_add_eth(pnettable, net, string, pnet_name);
		if (!rc)
			new_netdev = true;
		else if (rc != -EEXIST)
			goto error;
	}

	/* if this is not the initial namespace, stop here */
	if (net != &init_net)
		return new_netdev ? 0 : -EEXIST;

	rc = -EINVAL;
	if (tb[SMC_PNETID_IBNAME]) {
		string = (char *)nla_data(tb[SMC_PNETID_IBNAME]);
		string = strim(string);
		if (tb[SMC_PNETID_IBPORT]) {
			ibport = nla_get_u8(tb[SMC_PNETID_IBPORT]);
			if (ibport < 1 || ibport > SMC_MAX_PORTS)
				goto error;
		}
		rc = smc_pnet_add_ib(pnettable, string, ibport, pnet_name);
		if (!rc)
			new_ibdev = true;
		else if (rc != -EEXIST)
			goto error;
	}
	return (new_netdev || new_ibdev) ? 0 : -EEXIST;

error:
	return rc;
}

/* Convert an smc_pnetentry to a netlink attribute sequence */
static int smc_pnet_set_nla(struct sk_buff *msg,
			    struct smc_pnetentry *pnetelem)
{
	if (nla_put_string(msg, SMC_PNETID_NAME, pnetelem->pnet_name))
		return -1;
	if (pnetelem->type == SMC_PNET_ETH) {
		if (nla_put_string(msg, SMC_PNETID_ETHNAME,
				   pnetelem->eth_name))
			return -1;
	} else {
		if (nla_put_string(msg, SMC_PNETID_ETHNAME, "n/a"))
			return -1;
	}
	if (pnetelem->type == SMC_PNET_IB) {
		if (nla_put_string(msg, SMC_PNETID_IBNAME, pnetelem->ib_name) ||
		    nla_put_u8(msg, SMC_PNETID_IBPORT, pnetelem->ib_port))
			return -1;
	} else {
		if (nla_put_string(msg, SMC_PNETID_IBNAME, "n/a") ||
		    nla_put_u8(msg, SMC_PNETID_IBPORT, 0xff))
			return -1;
	}

	return 0;
}

static int smc_pnet_add(struct sk_buff *skb, struct genl_info *info)
{
	struct net *net = genl_info_net(info);

	return smc_pnet_enter(net, info->attrs);
}

static int smc_pnet_del(struct sk_buff *skb, struct genl_info *info)
{
	struct net *net = genl_info_net(info);

	if (!info->attrs[SMC_PNETID_NAME])
		return -EINVAL;
	return smc_pnet_remove_by_pnetid(net,
				(char *)nla_data(info->attrs[SMC_PNETID_NAME]));
}

static int smc_pnet_dump_start(struct netlink_callback *cb)
{
	cb->args[0] = 0;
	return 0;
}

static int smc_pnet_dumpinfo(struct sk_buff *skb,
			     u32 portid, u32 seq, u32 flags,
			     struct smc_pnetentry *pnetelem)
{
	void *hdr;

	hdr = genlmsg_put(skb, portid, seq, &smc_pnet_nl_family,
			  flags, SMC_PNETID_GET);
	if (!hdr)
		return -ENOMEM;
	if (smc_pnet_set_nla(skb, pnetelem) < 0) {
		genlmsg_cancel(skb, hdr);
		return -EMSGSIZE;
	}
	genlmsg_end(skb, hdr);
	return 0;
}

static int _smc_pnet_dump(struct net *net, struct sk_buff *skb, u32 portid,
			  u32 seq, u8 *pnetid, int start_idx)
{
	struct smc_pnettable *pnettable;
	struct smc_pnetentry *pnetelem;
	struct smc_net *sn;
	int idx = 0;

	/* get pnettable for namespace */
	sn = net_generic(net, smc_net_id);
	pnettable = &sn->pnettable;

	/* dump pnettable entries */
	read_lock(&pnettable->lock);
	list_for_each_entry(pnetelem, &pnettable->pnetlist, list) {
		if (pnetid && !smc_pnet_match(pnetelem->pnet_name, pnetid))
			continue;
		if (idx++ < start_idx)
			continue;
		/* if this is not the initial namespace, dump only netdev */
		if (net != &init_net && pnetelem->type != SMC_PNET_ETH)
			continue;
		if (smc_pnet_dumpinfo(skb, portid, seq, NLM_F_MULTI,
				      pnetelem)) {
			--idx;
			break;
		}
	}
	read_unlock(&pnettable->lock);
	return idx;
}

static int smc_pnet_dump(struct sk_buff *skb, struct netlink_callback *cb)
{
	struct net *net = sock_net(skb->sk);
	int idx;

	idx = _smc_pnet_dump(net, skb, NETLINK_CB(cb->skb).portid,
			     cb->nlh->nlmsg_seq, NULL, cb->args[0]);

	cb->args[0] = idx;
	return skb->len;
}

/* Retrieve one PNETID entry */
static int smc_pnet_get(struct sk_buff *skb, struct genl_info *info)
{
	struct net *net = genl_info_net(info);
	struct sk_buff *msg;
	void *hdr;

	if (!info->attrs[SMC_PNETID_NAME])
		return -EINVAL;

	msg = nlmsg_new(NLMSG_DEFAULT_SIZE, GFP_KERNEL);
	if (!msg)
		return -ENOMEM;

	_smc_pnet_dump(net, msg, info->snd_portid, info->snd_seq,
		       nla_data(info->attrs[SMC_PNETID_NAME]), 0);

	/* finish multi part message and send it */
	hdr = nlmsg_put(msg, info->snd_portid, info->snd_seq, NLMSG_DONE, 0,
			NLM_F_MULTI);
	if (!hdr) {
		nlmsg_free(msg);
		return -EMSGSIZE;
	}
	return genlmsg_reply(msg, info);
}

/* Remove and delete all pnetids from pnet table.
 */
static int smc_pnet_flush(struct sk_buff *skb, struct genl_info *info)
{
	struct net *net = genl_info_net(info);

	smc_pnet_remove_by_pnetid(net, NULL);
	return 0;
}

/* SMC_PNETID generic netlink operation definition */
static const struct genl_ops smc_pnet_ops[] = {
	{
		.cmd = SMC_PNETID_GET,
		.validate = GENL_DONT_VALIDATE_STRICT | GENL_DONT_VALIDATE_DUMP,
		/* can be retrieved by unprivileged users */
		.doit = smc_pnet_get,
		.dumpit = smc_pnet_dump,
		.start = smc_pnet_dump_start
	},
	{
		.cmd = SMC_PNETID_ADD,
		.validate = GENL_DONT_VALIDATE_STRICT | GENL_DONT_VALIDATE_DUMP,
		.flags = GENL_ADMIN_PERM,
		.doit = smc_pnet_add
	},
	{
		.cmd = SMC_PNETID_DEL,
		.validate = GENL_DONT_VALIDATE_STRICT | GENL_DONT_VALIDATE_DUMP,
		.flags = GENL_ADMIN_PERM,
		.doit = smc_pnet_del
	},
	{
		.cmd = SMC_PNETID_FLUSH,
		.validate = GENL_DONT_VALIDATE_STRICT | GENL_DONT_VALIDATE_DUMP,
		.flags = GENL_ADMIN_PERM,
		.doit = smc_pnet_flush
	}
};

/* SMC_PNETID family definition */
static struct genl_family smc_pnet_nl_family __ro_after_init = {
	.hdrsize = 0,
	.name = SMCR_GENL_FAMILY_NAME,
	.version = SMCR_GENL_FAMILY_VERSION,
	.maxattr = SMC_PNETID_MAX,
	.policy = smc_pnet_policy,
	.netnsok = true,
	.module = THIS_MODULE,
	.ops = smc_pnet_ops,
	.n_ops =  ARRAY_SIZE(smc_pnet_ops)
};

bool smc_pnet_is_ndev_pnetid(struct net *net, u8 *pnetid)
{
	struct smc_net *sn = net_generic(net, smc_net_id);
	struct smc_pnetids_ndev_entry *pe;
	bool rc = false;

	read_lock(&sn->pnetids_ndev.lock);
	list_for_each_entry(pe, &sn->pnetids_ndev.list, list) {
		if (smc_pnet_match(pnetid, pe->pnetid)) {
			rc = true;
			goto unlock;
		}
	}

unlock:
	read_unlock(&sn->pnetids_ndev.lock);
	return rc;
}

static int smc_pnet_add_pnetid(struct net *net, u8 *pnetid)
{
	struct smc_net *sn = net_generic(net, smc_net_id);
	struct smc_pnetids_ndev_entry *pe, *pi;

	pe = kzalloc(sizeof(*pe), GFP_KERNEL);
	if (!pe)
		return -ENOMEM;

	write_lock(&sn->pnetids_ndev.lock);
	list_for_each_entry(pi, &sn->pnetids_ndev.list, list) {
		if (smc_pnet_match(pnetid, pe->pnetid)) {
			refcount_inc(&pi->refcnt);
			kfree(pe);
			goto unlock;
		}
	}
	refcount_set(&pe->refcnt, 1);
	memcpy(pe->pnetid, pnetid, SMC_MAX_PNETID_LEN);
	list_add_tail(&pe->list, &sn->pnetids_ndev.list);

unlock:
	write_unlock(&sn->pnetids_ndev.lock);
	return 0;
}

static void smc_pnet_remove_pnetid(struct net *net, u8 *pnetid)
{
	struct smc_net *sn = net_generic(net, smc_net_id);
	struct smc_pnetids_ndev_entry *pe, *pe2;

	write_lock(&sn->pnetids_ndev.lock);
	list_for_each_entry_safe(pe, pe2, &sn->pnetids_ndev.list, list) {
		if (smc_pnet_match(pnetid, pe->pnetid)) {
			if (refcount_dec_and_test(&pe->refcnt)) {
				list_del(&pe->list);
				kfree(pe);
			}
			break;
		}
	}
	write_unlock(&sn->pnetids_ndev.lock);
}

static void smc_pnet_add_base_pnetid(struct net *net, struct net_device *dev,
				     u8 *ndev_pnetid)
{
	struct net_device *base_dev;

	base_dev = __pnet_find_base_ndev(dev);
	if (base_dev->flags & IFF_UP &&
	    !smc_pnetid_by_dev_port(base_dev->dev.parent, base_dev->dev_port,
				    ndev_pnetid)) {
		/* add to PNETIDs list */
		smc_pnet_add_pnetid(net, ndev_pnetid);
	}
}

/* create initial list of netdevice pnetids */
static void smc_pnet_create_pnetids_list(struct net *net)
{
	u8 ndev_pnetid[SMC_MAX_PNETID_LEN];
	struct net_device *dev;

	rtnl_lock();
	for_each_netdev(net, dev)
		smc_pnet_add_base_pnetid(net, dev, ndev_pnetid);
	rtnl_unlock();
}

/* clean up list of netdevice pnetids */
static void smc_pnet_destroy_pnetids_list(struct net *net)
{
	struct smc_net *sn = net_generic(net, smc_net_id);
	struct smc_pnetids_ndev_entry *pe, *temp_pe;

	write_lock(&sn->pnetids_ndev.lock);
	list_for_each_entry_safe(pe, temp_pe, &sn->pnetids_ndev.list, list) {
		list_del(&pe->list);
		kfree(pe);
	}
	write_unlock(&sn->pnetids_ndev.lock);
}

static int smc_pnet_netdev_event(struct notifier_block *this,
				 unsigned long event, void *ptr)
{
	struct net_device *event_dev = netdev_notifier_info_to_dev(ptr);
	struct net *net = dev_net(event_dev);
	u8 ndev_pnetid[SMC_MAX_PNETID_LEN];

	switch (event) {
	case NETDEV_REBOOT:
	case NETDEV_UNREGISTER:
		smc_pnet_remove_by_ndev(event_dev);
		smc_ib_ndev_change(event_dev, event);
		return NOTIFY_OK;
	case NETDEV_REGISTER:
		smc_pnet_add_by_ndev(event_dev);
		smc_ib_ndev_change(event_dev, event);
		return NOTIFY_OK;
	case NETDEV_UP:
		smc_pnet_add_base_pnetid(net, event_dev, ndev_pnetid);
		return NOTIFY_OK;
	case NETDEV_DOWN:
		event_dev = __pnet_find_base_ndev(event_dev);
		if (!smc_pnetid_by_dev_port(event_dev->dev.parent,
					    event_dev->dev_port, ndev_pnetid)) {
			/* remove from PNETIDs list */
			smc_pnet_remove_pnetid(net, ndev_pnetid);
		}
		return NOTIFY_OK;
	default:
		return NOTIFY_DONE;
	}
}

static struct notifier_block smc_netdev_notifier = {
	.notifier_call = smc_pnet_netdev_event
};

/* init network namespace */
int smc_pnet_net_init(struct net *net)
{
	struct smc_net *sn = net_generic(net, smc_net_id);
	struct smc_pnettable *pnettable = &sn->pnettable;
	struct smc_pnetids_ndev *pnetids_ndev = &sn->pnetids_ndev;

	INIT_LIST_HEAD(&pnettable->pnetlist);
	rwlock_init(&pnettable->lock);
	INIT_LIST_HEAD(&pnetids_ndev->list);
	rwlock_init(&pnetids_ndev->lock);

	smc_pnet_create_pnetids_list(net);

	return 0;
}

int __init smc_pnet_init(void)
{
	int rc;

	rc = genl_register_family(&smc_pnet_nl_family);
	if (rc)
		return rc;
	rc = register_netdevice_notifier(&smc_netdev_notifier);
	if (rc)
		genl_unregister_family(&smc_pnet_nl_family);

	return rc;
}

/* exit network namespace */
void smc_pnet_net_exit(struct net *net)
{
	/* flush pnet table */
	smc_pnet_remove_by_pnetid(net, NULL);
	smc_pnet_destroy_pnetids_list(net);
}

void smc_pnet_exit(void)
{
	unregister_netdevice_notifier(&smc_netdev_notifier);
	genl_unregister_family(&smc_pnet_nl_family);
}

static struct net_device *__pnet_find_base_ndev(struct net_device *ndev)
{
	int i, nest_lvl;

	ASSERT_RTNL();
	nest_lvl = ndev->lower_level;
	for (i = 0; i < nest_lvl; i++) {
		struct list_head *lower = &ndev->adj_list.lower;

		if (list_empty(lower))
			break;
		lower = lower->next;
		ndev = netdev_lower_get_next(ndev, &lower);
	}
	return ndev;
}

/* Determine one base device for stacked net devices.
 * If the lower device level contains more than one devices
 * (for instance with bonding slaves), just the first device
 * is used to reach a base device.
 */
static struct net_device *pnet_find_base_ndev(struct net_device *ndev)
{
	rtnl_lock();
	ndev = __pnet_find_base_ndev(ndev);
	rtnl_unlock();
	return ndev;
}

static int smc_pnet_find_ndev_pnetid_by_table(struct net_device *ndev,
					      u8 *pnetid)
{
	struct smc_pnettable *pnettable;
	struct net *net = dev_net(ndev);
	struct smc_pnetentry *pnetelem;
	struct smc_net *sn;
	int rc = -ENOENT;

	/* get pnettable for namespace */
	sn = net_generic(net, smc_net_id);
	pnettable = &sn->pnettable;

	read_lock(&pnettable->lock);
	list_for_each_entry(pnetelem, &pnettable->pnetlist, list) {
		if (pnetelem->type == SMC_PNET_ETH && ndev == pnetelem->ndev) {
			/* get pnetid of netdev device */
			memcpy(pnetid, pnetelem->pnet_name, SMC_MAX_PNETID_LEN);
			rc = 0;
			break;
		}
	}
	read_unlock(&pnettable->lock);
	return rc;
}

static int smc_pnet_determine_gid(struct smc_ib_device *ibdev, int i,
				  struct smc_init_info *ini)
{
	if (!ini->check_smcrv2 &&
	    !smc_ib_determine_gid(ibdev, i, ini->vlan_id, ini->ib_gid, NULL,
				  NULL)) {
		ini->ib_dev = ibdev;
		ini->ib_port = i;
		return 0;
	}
	if (ini->check_smcrv2 &&
	    !smc_ib_determine_gid(ibdev, i, ini->vlan_id, ini->smcrv2.ib_gid_v2,
				  NULL, &ini->smcrv2)) {
		ini->smcrv2.ib_dev_v2 = ibdev;
		ini->smcrv2.ib_port_v2 = i;
		return 0;
	}
	return -ENODEV;
}

/* find a roce device for the given pnetid */
static void _smc_pnet_find_roce_by_pnetid(u8 *pnet_id,
					  struct smc_init_info *ini,
					  struct smc_ib_device *known_dev,
					  struct net *net)
{
	struct smc_ib_device *ibdev;
	int i;

	mutex_lock(&smc_ib_devices.mutex);
	list_for_each_entry(ibdev, &smc_ib_devices.list, list) {
		if (ibdev == known_dev ||
		    !rdma_dev_access_netns(ibdev->ibdev, net))
			continue;
		for (i = 1; i <= SMC_MAX_PORTS; i++) {
			if (!rdma_is_port_valid(ibdev->ibdev, i))
				continue;
			if (smc_pnet_match(ibdev->pnetid[i - 1], pnet_id) &&
			    smc_ib_port_active(ibdev, i) &&
			    !test_bit(i - 1, ibdev->ports_going_away)) {
				if (!smc_pnet_determine_gid(ibdev, i, ini))
					goto out;
			}
		}
	}
out:
	mutex_unlock(&smc_ib_devices.mutex);
}

/* find alternate roce device with same pnet_id, vlan_id and net namespace */
void smc_pnet_find_alt_roce(struct smc_link_group *lgr,
			    struct smc_init_info *ini,
			    struct smc_ib_device *known_dev)
{
	struct net *net = lgr->net;

	_smc_pnet_find_roce_by_pnetid(lgr->pnet_id, ini, known_dev, net);
}

/* if handshake network device belongs to a roce device, return its
 * IB device and port
 */
static void smc_pnet_find_rdma_dev(struct net_device *netdev,
				   struct smc_init_info *ini)
{
	struct net *net = dev_net(netdev);
	struct smc_ib_device *ibdev;

	mutex_lock(&smc_ib_devices.mutex);
	list_for_each_entry(ibdev, &smc_ib_devices.list, list) {
		struct net_device *ndev;
		int i;

		/* check rdma net namespace */
		if (!rdma_dev_access_netns(ibdev->ibdev, net))
			continue;

		for (i = 1; i <= SMC_MAX_PORTS; i++) {
			if (!rdma_is_port_valid(ibdev->ibdev, i))
				continue;
			if (!ibdev->ibdev->ops.get_netdev)
				continue;
			ndev = ibdev->ibdev->ops.get_netdev(ibdev->ibdev, i);
			if (!ndev)
				continue;
			dev_put(ndev);
			if (netdev == ndev &&
			    smc_ib_port_active(ibdev, i) &&
			    !test_bit(i - 1, ibdev->ports_going_away)) {
				if (!smc_pnet_determine_gid(ibdev, i, ini))
					break;
			}
		}
	}
	mutex_unlock(&smc_ib_devices.mutex);
}

/* Determine the corresponding IB device port based on the hardware PNETID.
 * Searching stops at the first matching active IB device port with vlan_id
 * configured.
 * If nothing found, check pnetid table.
 * If nothing found, try to use handshake device
 */
static void smc_pnet_find_roce_by_pnetid(struct net_device *ndev,
					 struct smc_init_info *ini)
{
	u8 ndev_pnetid[SMC_MAX_PNETID_LEN];
	struct net *net;

	ndev = pnet_find_base_ndev(ndev);
	net = dev_net(ndev);
	if (smc_pnetid_by_dev_port(ndev->dev.parent, ndev->dev_port,
				   ndev_pnetid) &&
	    smc_pnet_find_ndev_pnetid_by_table(ndev, ndev_pnetid)) {
		smc_pnet_find_rdma_dev(ndev, ini);
		return; /* pnetid could not be determined */
	}
	_smc_pnet_find_roce_by_pnetid(ndev_pnetid, ini, NULL, net);
}

static void smc_pnet_find_ism_by_pnetid(struct net_device *ndev,
					struct smc_init_info *ini)
{
	u8 ndev_pnetid[SMC_MAX_PNETID_LEN];
	struct smcd_dev *ismdev;

	ndev = pnet_find_base_ndev(ndev);
	if (smc_pnetid_by_dev_port(ndev->dev.parent, ndev->dev_port,
				   ndev_pnetid) &&
	    smc_pnet_find_ndev_pnetid_by_table(ndev, ndev_pnetid))
		return; /* pnetid could not be determined */

	mutex_lock(&smcd_dev_list.mutex);
	list_for_each_entry(ismdev, &smcd_dev_list.list, list) {
		if (smc_pnet_match(ismdev->pnetid, ndev_pnetid) &&
		    !ismdev->going_away &&
		    (!ini->ism_peer_gid[0] ||
		     !smc_ism_cantalk(ini->ism_peer_gid[0], ini->vlan_id,
				      ismdev))) {
			ini->ism_dev[0] = ismdev;
			break;
		}
	}
	mutex_unlock(&smcd_dev_list.mutex);
}

/* PNET table analysis for a given sock:
 * determine ib_device and port belonging to used internal TCP socket
 * ethernet interface.
 */
void smc_pnet_find_roce_resource(struct sock *sk, struct smc_init_info *ini)
{
	struct dst_entry *dst = sk_dst_get(sk);

	if (!dst)
		goto out;
	if (!dst->dev)
		goto out_rel;

	smc_pnet_find_roce_by_pnetid(dst->dev, ini);

out_rel:
	dst_release(dst);
out:
	return;
}

void smc_pnet_find_ism_resource(struct sock *sk, struct smc_init_info *ini)
{
	struct dst_entry *dst = sk_dst_get(sk);

	ini->ism_dev[0] = NULL;
	if (!dst)
		goto out;
	if (!dst->dev)
		goto out_rel;

	smc_pnet_find_ism_by_pnetid(dst->dev, ini);

out_rel:
	dst_release(dst);
out:
	return;
}

/* Lookup and apply a pnet table entry to the given ib device.
 */
int smc_pnetid_by_table_ib(struct smc_ib_device *smcibdev, u8 ib_port)
{
	char *ib_name = smcibdev->ibdev->name;
	struct smc_pnettable *pnettable;
	struct smc_pnetentry *tmp_pe;
	struct smc_net *sn;
	int rc = -ENOENT;

	/* get pnettable for init namespace */
	sn = net_generic(&init_net, smc_net_id);
	pnettable = &sn->pnettable;

	read_lock(&pnettable->lock);
	list_for_each_entry(tmp_pe, &pnettable->pnetlist, list) {
		if (tmp_pe->type == SMC_PNET_IB &&
		    !strncmp(tmp_pe->ib_name, ib_name, IB_DEVICE_NAME_MAX) &&
		    tmp_pe->ib_port == ib_port) {
			smc_pnet_apply_ib(smcibdev, ib_port, tmp_pe->pnet_name);
			rc = 0;
			break;
		}
	}
	read_unlock(&pnettable->lock);

	return rc;
}

/* Lookup and apply a pnet table entry to the given smcd device.
 */
int smc_pnetid_by_table_smcd(struct smcd_dev *smcddev)
{
	const char *ib_name = dev_name(&smcddev->dev);
	struct smc_pnettable *pnettable;
	struct smc_pnetentry *tmp_pe;
	struct smc_net *sn;
	int rc = -ENOENT;

	/* get pnettable for init namespace */
	sn = net_generic(&init_net, smc_net_id);
	pnettable = &sn->pnettable;

	read_lock(&pnettable->lock);
	list_for_each_entry(tmp_pe, &pnettable->pnetlist, list) {
		if (tmp_pe->type == SMC_PNET_IB &&
		    !strncmp(tmp_pe->ib_name, ib_name, IB_DEVICE_NAME_MAX)) {
			smc_pnet_apply_smcd(smcddev, tmp_pe->pnet_name);
			rc = 0;
			break;
		}
	}
	read_unlock(&pnettable->lock);

	return rc;
}<|MERGE_RESOLUTION|>--- conflicted
+++ resolved
@@ -368,12 +368,6 @@
 	new_pe->type = SMC_PNET_ETH;
 	memcpy(new_pe->pnet_name, pnet_name, SMC_MAX_PNETID_LEN);
 	strncpy(new_pe->eth_name, eth_name, IFNAMSIZ);
-<<<<<<< HEAD
-	new_pe->ndev = ndev;
-	if (ndev)
-		netdev_tracker_alloc(ndev, &new_pe->dev_tracker, GFP_KERNEL);
-=======
->>>>>>> ed9f4f96
 	rc = -EEXIST;
 	new_netdev = true;
 	write_lock(&pnettable->lock);
