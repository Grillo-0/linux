--- conflicted
+++ resolved
@@ -92,25 +92,6 @@
 	.dmic_codec_id = NONE,
 	.soc_mclk = true,
 	.tdm_mode = false,
-<<<<<<< HEAD
-};
-
-static const struct snd_kcontrol_new acp_controls[] = {
-	SOC_DAPM_PIN_SWITCH("Headphone Jack"),
-	SOC_DAPM_PIN_SWITCH("Headset Mic"),
-	SOC_DAPM_PIN_SWITCH("Spk"),
-	SOC_DAPM_PIN_SWITCH("Left Spk"),
-	SOC_DAPM_PIN_SWITCH("Right Spk"),
-};
-
-static const struct snd_soc_dapm_widget acp_widgets[] = {
-	SND_SOC_DAPM_HP("Headphone Jack", NULL),
-	SND_SOC_DAPM_MIC("Headset Mic", NULL),
-	SND_SOC_DAPM_SPK("Spk", NULL),
-	SND_SOC_DAPM_SPK("Left Spk", NULL),
-	SND_SOC_DAPM_SPK("Right Spk", NULL),
-=======
->>>>>>> 199cd641
 };
 
 static int acp_sof_probe(struct platform_device *pdev)
