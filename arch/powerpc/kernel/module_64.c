// SPDX-License-Identifier: GPL-2.0-or-later
/*  Kernel module help for PPC64.
    Copyright (C) 2001, 2003 Rusty Russell IBM Corporation.

*/

#define pr_fmt(fmt) KBUILD_MODNAME ": " fmt

#include <linux/module.h>
#include <linux/elf.h>
#include <linux/moduleloader.h>
#include <linux/err.h>
#include <linux/vmalloc.h>
#include <linux/ftrace.h>
#include <linux/bug.h>
#include <linux/uaccess.h>
#include <linux/kernel.h>
#include <asm/module.h>
#include <asm/firmware.h>
#include <asm/code-patching.h>
#include <linux/sort.h>
#include <asm/setup.h>
#include <asm/sections.h>
#include <asm/inst.h>

/* FIXME: We don't do .init separately.  To do this, we'd need to have
   a separate r2 value in the init and core section, and stub between
   them, too.

   Using a magic allocator which places modules within 32MB solves
   this, and makes other things simpler.  Anton?
   --RR.  */

<<<<<<< HEAD
#ifdef PPC64_ELF_ABI_v2
=======
#ifdef CONFIG_PPC64_ELF_ABI_V2
>>>>>>> 88084a3d

static func_desc_t func_desc(unsigned long addr)
{
	func_desc_t desc = {
		.addr = addr,
	};

	return desc;
}

/* PowerPC64 specific values for the Elf64_Sym st_other field.  */
#define STO_PPC64_LOCAL_BIT	5
#define STO_PPC64_LOCAL_MASK	(7 << STO_PPC64_LOCAL_BIT)
#define PPC64_LOCAL_ENTRY_OFFSET(other)					\
 (((1 << (((other) & STO_PPC64_LOCAL_MASK) >> STO_PPC64_LOCAL_BIT)) >> 2) << 2)

static unsigned int local_entry_offset(const Elf64_Sym *sym)
{
	/* sym->st_other indicates offset to local entry point
	 * (otherwise it will assume r12 is the address of the start
	 * of function and try to derive r2 from it). */
	return PPC64_LOCAL_ENTRY_OFFSET(sym->st_other);
}
#else

static func_desc_t func_desc(unsigned long addr)
{
	return *(struct func_desc *)addr;
}
static unsigned int local_entry_offset(const Elf64_Sym *sym)
{
	return 0;
}

void *dereference_module_function_descriptor(struct module *mod, void *ptr)
{
	if (ptr < (void *)mod->arch.start_opd ||
			ptr >= (void *)mod->arch.end_opd)
		return ptr;

	return dereference_function_descriptor(ptr);
}
#endif

static unsigned long func_addr(unsigned long addr)
{
	return func_desc(addr).addr;
}

static unsigned long stub_func_addr(func_desc_t func)
{
	return func.addr;
}

#define STUB_MAGIC 0x73747562 /* stub */

/* Like PPC32, we need little trampolines to do > 24-bit jumps (into
   the kernel itself).  But on PPC64, these need to be used for every
   jump, actually, to reset r2 (TOC+0x8000). */
struct ppc64_stub_entry
{
	/* 28 byte jump instruction sequence (7 instructions). We only
	 * need 6 instructions on ABIv2 but we always allocate 7 so
	 * so we don't have to modify the trampoline load instruction. */
	u32 jump[7];
	/* Used by ftrace to identify stubs */
	u32 magic;
	/* Data for the above code */
	func_desc_t funcdata;
};

/*
 * PPC64 uses 24 bit jumps, but we need to jump into other modules or
 * the kernel which may be further.  So we jump to a stub.
 *
 * For ELFv1 we need to use this to set up the new r2 value (aka TOC
 * pointer).  For ELFv2 it's the callee's responsibility to set up the
 * new r2, but for both we need to save the old r2.
 *
 * We could simply patch the new r2 value and function pointer into
 * the stub, but it's significantly shorter to put these values at the
 * end of the stub code, and patch the stub address (32-bits relative
 * to the TOC ptr, r2) into the stub.
 */
static u32 ppc64_stub_insns[] = {
	PPC_RAW_ADDIS(_R11, _R2, 0),
	PPC_RAW_ADDI(_R11, _R11, 0),
	/* Save current r2 value in magic place on the stack. */
	PPC_RAW_STD(_R2, _R1, R2_STACK_OFFSET),
	PPC_RAW_LD(_R12, _R11, 32),
#ifdef CONFIG_PPC64_ELF_ABI_V1
	/* Set up new r2 from function descriptor */
	PPC_RAW_LD(_R2, _R11, 40),
#endif
	PPC_RAW_MTCTR(_R12),
	PPC_RAW_BCTR(),
};

/* Count how many different 24-bit relocations (different symbol,
   different addend) */
static unsigned int count_relocs(const Elf64_Rela *rela, unsigned int num)
{
	unsigned int i, r_info, r_addend, _count_relocs;

	/* FIXME: Only count external ones --RR */
	_count_relocs = 0;
	r_info = 0;
	r_addend = 0;
	for (i = 0; i < num; i++)
		/* Only count 24-bit relocs, others don't need stubs */
		if (ELF64_R_TYPE(rela[i].r_info) == R_PPC_REL24 &&
		    (r_info != ELF64_R_SYM(rela[i].r_info) ||
		     r_addend != rela[i].r_addend)) {
			_count_relocs++;
			r_info = ELF64_R_SYM(rela[i].r_info);
			r_addend = rela[i].r_addend;
		}

	return _count_relocs;
}

static int relacmp(const void *_x, const void *_y)
{
	const Elf64_Rela *x, *y;

	y = (Elf64_Rela *)_x;
	x = (Elf64_Rela *)_y;

	/* Compare the entire r_info (as opposed to ELF64_R_SYM(r_info) only) to
	 * make the comparison cheaper/faster. It won't affect the sorting or
	 * the counting algorithms' performance
	 */
	if (x->r_info < y->r_info)
		return -1;
	else if (x->r_info > y->r_info)
		return 1;
	else if (x->r_addend < y->r_addend)
		return -1;
	else if (x->r_addend > y->r_addend)
		return 1;
	else
		return 0;
}

/* Get size of potential trampolines required. */
static unsigned long get_stubs_size(const Elf64_Ehdr *hdr,
				    const Elf64_Shdr *sechdrs)
{
	/* One extra reloc so it's always 0-addr terminated */
	unsigned long relocs = 1;
	unsigned i;

	/* Every relocated section... */
	for (i = 1; i < hdr->e_shnum; i++) {
		if (sechdrs[i].sh_type == SHT_RELA) {
			pr_debug("Found relocations in section %u\n", i);
			pr_debug("Ptr: %p.  Number: %Lu\n",
			       (void *)sechdrs[i].sh_addr,
			       sechdrs[i].sh_size / sizeof(Elf64_Rela));

			/* Sort the relocation information based on a symbol and
			 * addend key. This is a stable O(n*log n) complexity
			 * algorithm but it will reduce the complexity of
			 * count_relocs() to linear complexity O(n)
			 */
			sort((void *)sechdrs[i].sh_addr,
			     sechdrs[i].sh_size / sizeof(Elf64_Rela),
			     sizeof(Elf64_Rela), relacmp, NULL);

			relocs += count_relocs((void *)sechdrs[i].sh_addr,
					       sechdrs[i].sh_size
					       / sizeof(Elf64_Rela));
		}
	}

#ifdef CONFIG_DYNAMIC_FTRACE
	/* make the trampoline to the ftrace_caller */
	relocs++;
#ifdef CONFIG_DYNAMIC_FTRACE_WITH_REGS
	/* an additional one for ftrace_regs_caller */
	relocs++;
#endif
#endif

	pr_debug("Looks like a total of %lu stubs, max\n", relocs);
	return relocs * sizeof(struct ppc64_stub_entry);
}

/* Still needed for ELFv2, for .TOC. */
static void dedotify_versions(struct modversion_info *vers,
			      unsigned long size)
{
	struct modversion_info *end;

	for (end = (void *)vers + size; vers < end; vers++)
		if (vers->name[0] == '.') {
			memmove(vers->name, vers->name+1, strlen(vers->name));
		}
}

/*
 * Undefined symbols which refer to .funcname, hack to funcname. Make .TOC.
 * seem to be defined (value set later).
 */
static void dedotify(Elf64_Sym *syms, unsigned int numsyms, char *strtab)
{
	unsigned int i;

	for (i = 1; i < numsyms; i++) {
		if (syms[i].st_shndx == SHN_UNDEF) {
			char *name = strtab + syms[i].st_name;
			if (name[0] == '.') {
				if (strcmp(name+1, "TOC.") == 0)
					syms[i].st_shndx = SHN_ABS;
				syms[i].st_name++;
			}
		}
	}
}

static Elf64_Sym *find_dot_toc(Elf64_Shdr *sechdrs,
			       const char *strtab,
			       unsigned int symindex)
{
	unsigned int i, numsyms;
	Elf64_Sym *syms;

	syms = (Elf64_Sym *)sechdrs[symindex].sh_addr;
	numsyms = sechdrs[symindex].sh_size / sizeof(Elf64_Sym);

	for (i = 1; i < numsyms; i++) {
		if (syms[i].st_shndx == SHN_ABS
		    && strcmp(strtab + syms[i].st_name, "TOC.") == 0)
			return &syms[i];
	}
	return NULL;
}

bool module_init_section(const char *name)
{
	/* We don't handle .init for the moment: always return false. */
	return false;
}

int module_frob_arch_sections(Elf64_Ehdr *hdr,
			      Elf64_Shdr *sechdrs,
			      char *secstrings,
			      struct module *me)
{
	unsigned int i;

	/* Find .toc and .stubs sections, symtab and strtab */
	for (i = 1; i < hdr->e_shnum; i++) {
		if (strcmp(secstrings + sechdrs[i].sh_name, ".stubs") == 0)
			me->arch.stubs_section = i;
		else if (strcmp(secstrings + sechdrs[i].sh_name, ".toc") == 0) {
			me->arch.toc_section = i;
			if (sechdrs[i].sh_addralign < 8)
				sechdrs[i].sh_addralign = 8;
		}
		else if (strcmp(secstrings+sechdrs[i].sh_name,"__versions")==0)
			dedotify_versions((void *)hdr + sechdrs[i].sh_offset,
					  sechdrs[i].sh_size);

		if (sechdrs[i].sh_type == SHT_SYMTAB)
			dedotify((void *)hdr + sechdrs[i].sh_offset,
				 sechdrs[i].sh_size / sizeof(Elf64_Sym),
				 (void *)hdr
				 + sechdrs[sechdrs[i].sh_link].sh_offset);
	}

	if (!me->arch.stubs_section) {
		pr_err("%s: doesn't contain .stubs.\n", me->name);
		return -ENOEXEC;
	}

	/* If we don't have a .toc, just use .stubs.  We need to set r2
	   to some reasonable value in case the module calls out to
	   other functions via a stub, or if a function pointer escapes
	   the module by some means.  */
	if (!me->arch.toc_section)
		me->arch.toc_section = me->arch.stubs_section;

	/* Override the stubs size */
	sechdrs[me->arch.stubs_section].sh_size = get_stubs_size(hdr, sechdrs);
	return 0;
}

#ifdef CONFIG_MPROFILE_KERNEL

static u32 stub_insns[] = {
	PPC_RAW_LD(_R12, _R13, offsetof(struct paca_struct, kernel_toc)),
	PPC_RAW_ADDIS(_R12, _R12, 0),
	PPC_RAW_ADDI(_R12, _R12, 0),
	PPC_RAW_MTCTR(_R12),
	PPC_RAW_BCTR(),
};

/*
 * For mprofile-kernel we use a special stub for ftrace_caller() because we
 * can't rely on r2 containing this module's TOC when we enter the stub.
 *
 * That can happen if the function calling us didn't need to use the toc. In
 * that case it won't have setup r2, and the r2 value will be either the
 * kernel's toc, or possibly another modules toc.
 *
 * To deal with that this stub uses the kernel toc, which is always accessible
 * via the paca (in r13). The target (ftrace_caller()) is responsible for
 * saving and restoring the toc before returning.
 */
static inline int create_ftrace_stub(struct ppc64_stub_entry *entry,
					unsigned long addr,
					struct module *me)
{
	long reladdr;

	memcpy(entry->jump, stub_insns, sizeof(stub_insns));

	/* Stub uses address relative to kernel toc (from the paca) */
	reladdr = addr - kernel_toc_addr();
	if (reladdr > 0x7FFFFFFF || reladdr < -(0x80000000L)) {
		pr_err("%s: Address of %ps out of range of kernel_toc.\n",
							me->name, (void *)addr);
		return 0;
	}

	entry->jump[1] |= PPC_HA(reladdr);
	entry->jump[2] |= PPC_LO(reladdr);

	/* Even though we don't use funcdata in the stub, it's needed elsewhere. */
	entry->funcdata = func_desc(addr);
	entry->magic = STUB_MAGIC;

	return 1;
}

static bool is_mprofile_ftrace_call(const char *name)
{
	if (!strcmp("_mcount", name))
		return true;
#ifdef CONFIG_DYNAMIC_FTRACE
	if (!strcmp("ftrace_caller", name))
		return true;
#ifdef CONFIG_DYNAMIC_FTRACE_WITH_REGS
	if (!strcmp("ftrace_regs_caller", name))
		return true;
#endif
#endif

	return false;
}
#else
static inline int create_ftrace_stub(struct ppc64_stub_entry *entry,
					unsigned long addr,
					struct module *me)
{
	return 0;
}

static bool is_mprofile_ftrace_call(const char *name)
{
	return false;
}
#endif

/*
 * r2 is the TOC pointer: it actually points 0x8000 into the TOC (this gives the
 * value maximum span in an instruction which uses a signed offset). Round down
 * to a 256 byte boundary for the odd case where we are setting up r2 without a
 * .toc section.
 */
static inline unsigned long my_r2(const Elf64_Shdr *sechdrs, struct module *me)
{
	return (sechdrs[me->arch.toc_section].sh_addr & ~0xfful) + 0x8000;
}

/* Patch stub to reference function and correct r2 value. */
static inline int create_stub(const Elf64_Shdr *sechdrs,
			      struct ppc64_stub_entry *entry,
			      unsigned long addr,
			      struct module *me,
			      const char *name)
{
	long reladdr;
	func_desc_t desc;
	int i;

	if (is_mprofile_ftrace_call(name))
		return create_ftrace_stub(entry, addr, me);

	for (i = 0; i < ARRAY_SIZE(ppc64_stub_insns); i++) {
		if (patch_instruction(&entry->jump[i],
				      ppc_inst(ppc64_stub_insns[i])))
			return 0;
	}

	/* Stub uses address relative to r2. */
	reladdr = (unsigned long)entry - my_r2(sechdrs, me);
	if (reladdr > 0x7FFFFFFF || reladdr < -(0x80000000L)) {
		pr_err("%s: Address %p of stub out of range of %p.\n",
		       me->name, (void *)reladdr, (void *)my_r2);
		return 0;
	}
	pr_debug("Stub %p get data from reladdr %li\n", entry, reladdr);

	if (patch_instruction(&entry->jump[0],
			      ppc_inst(entry->jump[0] | PPC_HA(reladdr))))
		return 0;

	if (patch_instruction(&entry->jump[1],
			  ppc_inst(entry->jump[1] | PPC_LO(reladdr))))
		return 0;

	// func_desc_t is 8 bytes if ABIv2, else 16 bytes
	desc = func_desc(addr);
	for (i = 0; i < sizeof(func_desc_t) / sizeof(u32); i++) {
		if (patch_instruction(((u32 *)&entry->funcdata) + i,
				      ppc_inst(((u32 *)(&desc))[i])))
			return 0;
	}

	if (patch_instruction(&entry->magic, ppc_inst(STUB_MAGIC)))
		return 0;

	return 1;
}

/* Create stub to jump to function described in this OPD/ptr: we need the
   stub to set up the TOC ptr (r2) for the function. */
static unsigned long stub_for_addr(const Elf64_Shdr *sechdrs,
				   unsigned long addr,
				   struct module *me,
				   const char *name)
{
	struct ppc64_stub_entry *stubs;
	unsigned int i, num_stubs;

	num_stubs = sechdrs[me->arch.stubs_section].sh_size / sizeof(*stubs);

	/* Find this stub, or if that fails, the next avail. entry */
	stubs = (void *)sechdrs[me->arch.stubs_section].sh_addr;
	for (i = 0; stub_func_addr(stubs[i].funcdata); i++) {
		if (WARN_ON(i >= num_stubs))
			return 0;

		if (stub_func_addr(stubs[i].funcdata) == func_addr(addr))
			return (unsigned long)&stubs[i];
	}

	if (!create_stub(sechdrs, &stubs[i], addr, me, name))
		return 0;

	return (unsigned long)&stubs[i];
}

/* We expect a noop next: if it is, replace it with instruction to
   restore r2. */
static int restore_r2(const char *name, u32 *instruction, struct module *me)
{
	u32 *prev_insn = instruction - 1;

	if (is_mprofile_ftrace_call(name))
		return 1;

	/*
	 * Make sure the branch isn't a sibling call.  Sibling calls aren't
	 * "link" branches and they don't return, so they don't need the r2
	 * restore afterwards.
	 */
	if (!instr_is_relative_link_branch(ppc_inst(*prev_insn)))
		return 1;

	if (*instruction != PPC_RAW_NOP()) {
		pr_err("%s: Expected nop after call, got %08x at %pS\n",
			me->name, *instruction, instruction);
		return 0;
	}

	/* ld r2,R2_STACK_OFFSET(r1) */
	if (patch_instruction(instruction, ppc_inst(PPC_INST_LD_TOC)))
		return 0;

	return 1;
}

int apply_relocate_add(Elf64_Shdr *sechdrs,
		       const char *strtab,
		       unsigned int symindex,
		       unsigned int relsec,
		       struct module *me)
{
	unsigned int i;
	Elf64_Rela *rela = (void *)sechdrs[relsec].sh_addr;
	Elf64_Sym *sym;
	unsigned long *location;
	unsigned long value;

	pr_debug("Applying ADD relocate section %u to %u\n", relsec,
	       sechdrs[relsec].sh_info);

	/* First time we're called, we can fix up .TOC. */
	if (!me->arch.toc_fixed) {
		sym = find_dot_toc(sechdrs, strtab, symindex);
		/* It's theoretically possible that a module doesn't want a
		 * .TOC. so don't fail it just for that. */
		if (sym)
			sym->st_value = my_r2(sechdrs, me);
		me->arch.toc_fixed = true;
	}

	for (i = 0; i < sechdrs[relsec].sh_size / sizeof(*rela); i++) {
		/* This is where to make the change */
		location = (void *)sechdrs[sechdrs[relsec].sh_info].sh_addr
			+ rela[i].r_offset;
		/* This is the symbol it is referring to */
		sym = (Elf64_Sym *)sechdrs[symindex].sh_addr
			+ ELF64_R_SYM(rela[i].r_info);

		pr_debug("RELOC at %p: %li-type as %s (0x%lx) + %li\n",
		       location, (long)ELF64_R_TYPE(rela[i].r_info),
		       strtab + sym->st_name, (unsigned long)sym->st_value,
		       (long)rela[i].r_addend);

		/* `Everything is relative'. */
		value = sym->st_value + rela[i].r_addend;

		switch (ELF64_R_TYPE(rela[i].r_info)) {
		case R_PPC64_ADDR32:
			/* Simply set it */
			*(u32 *)location = value;
			break;

		case R_PPC64_ADDR64:
			/* Simply set it */
			*(unsigned long *)location = value;
			break;

		case R_PPC64_TOC:
			*(unsigned long *)location = my_r2(sechdrs, me);
			break;

		case R_PPC64_TOC16:
			/* Subtract TOC pointer */
			value -= my_r2(sechdrs, me);
			if (value + 0x8000 > 0xffff) {
				pr_err("%s: bad TOC16 relocation (0x%lx)\n",
				       me->name, value);
				return -ENOEXEC;
			}
			*((uint16_t *) location)
				= (*((uint16_t *) location) & ~0xffff)
				| (value & 0xffff);
			break;

		case R_PPC64_TOC16_LO:
			/* Subtract TOC pointer */
			value -= my_r2(sechdrs, me);
			*((uint16_t *) location)
				= (*((uint16_t *) location) & ~0xffff)
				| (value & 0xffff);
			break;

		case R_PPC64_TOC16_DS:
			/* Subtract TOC pointer */
			value -= my_r2(sechdrs, me);
			if ((value & 3) != 0 || value + 0x8000 > 0xffff) {
				pr_err("%s: bad TOC16_DS relocation (0x%lx)\n",
				       me->name, value);
				return -ENOEXEC;
			}
			*((uint16_t *) location)
				= (*((uint16_t *) location) & ~0xfffc)
				| (value & 0xfffc);
			break;

		case R_PPC64_TOC16_LO_DS:
			/* Subtract TOC pointer */
			value -= my_r2(sechdrs, me);
			if ((value & 3) != 0) {
				pr_err("%s: bad TOC16_LO_DS relocation (0x%lx)\n",
				       me->name, value);
				return -ENOEXEC;
			}
			*((uint16_t *) location)
				= (*((uint16_t *) location) & ~0xfffc)
				| (value & 0xfffc);
			break;

		case R_PPC64_TOC16_HA:
			/* Subtract TOC pointer */
			value -= my_r2(sechdrs, me);
			value = ((value + 0x8000) >> 16);
			*((uint16_t *) location)
				= (*((uint16_t *) location) & ~0xffff)
				| (value & 0xffff);
			break;

		case R_PPC_REL24:
			/* FIXME: Handle weak symbols here --RR */
			if (sym->st_shndx == SHN_UNDEF ||
			    sym->st_shndx == SHN_LIVEPATCH) {
				/* External: go via stub */
				value = stub_for_addr(sechdrs, value, me,
						strtab + sym->st_name);
				if (!value)
					return -ENOENT;
				if (!restore_r2(strtab + sym->st_name,
							(u32 *)location + 1, me))
					return -ENOEXEC;
			} else
				value += local_entry_offset(sym);

			/* Convert value to relative */
			value -= (unsigned long)location;
			if (value + 0x2000000 > 0x3ffffff || (value & 3) != 0){
				pr_err("%s: REL24 %li out of range!\n",
				       me->name, (long int)value);
				return -ENOEXEC;
			}

			/* Only replace bits 2 through 26 */
			value = (*(uint32_t *)location & ~PPC_LI_MASK) | PPC_LI(value);

			if (patch_instruction((u32 *)location, ppc_inst(value)))
				return -EFAULT;

			break;

		case R_PPC64_REL64:
			/* 64 bits relative (used by features fixups) */
			*location = value - (unsigned long)location;
			break;

		case R_PPC64_REL32:
			/* 32 bits relative (used by relative exception tables) */
			/* Convert value to relative */
			value -= (unsigned long)location;
			if (value + 0x80000000 > 0xffffffff) {
				pr_err("%s: REL32 %li out of range!\n",
				       me->name, (long int)value);
				return -ENOEXEC;
			}
			*(u32 *)location = value;
			break;

		case R_PPC64_TOCSAVE:
			/*
			 * Marker reloc indicates we don't have to save r2.
			 * That would only save us one instruction, so ignore
			 * it.
			 */
			break;

		case R_PPC64_ENTRY:
			/*
			 * Optimize ELFv2 large code model entry point if
			 * the TOC is within 2GB range of current location.
			 */
			value = my_r2(sechdrs, me) - (unsigned long)location;
			if (value + 0x80008000 > 0xffffffff)
				break;
			/*
			 * Check for the large code model prolog sequence:
		         *	ld r2, ...(r12)
			 *	add r2, r2, r12
			 */
			if ((((uint32_t *)location)[0] & ~0xfffc) != PPC_RAW_LD(_R2, _R12, 0))
				break;
			if (((uint32_t *)location)[1] != PPC_RAW_ADD(_R2, _R2, _R12))
				break;
			/*
			 * If found, replace it with:
			 *	addis r2, r12, (.TOC.-func)@ha
			 *	addi  r2,  r2, (.TOC.-func)@l
			 */
			((uint32_t *)location)[0] = PPC_RAW_ADDIS(_R2, _R12, PPC_HA(value));
			((uint32_t *)location)[1] = PPC_RAW_ADDI(_R2, _R2, PPC_LO(value));
			break;

		case R_PPC64_REL16_HA:
			/* Subtract location pointer */
			value -= (unsigned long)location;
			value = ((value + 0x8000) >> 16);
			*((uint16_t *) location)
				= (*((uint16_t *) location) & ~0xffff)
				| (value & 0xffff);
			break;

		case R_PPC64_REL16_LO:
			/* Subtract location pointer */
			value -= (unsigned long)location;
			*((uint16_t *) location)
				= (*((uint16_t *) location) & ~0xffff)
				| (value & 0xffff);
			break;

		default:
			pr_err("%s: Unknown ADD relocation: %lu\n",
			       me->name,
			       (unsigned long)ELF64_R_TYPE(rela[i].r_info));
			return -ENOEXEC;
		}
	}

	return 0;
}

#ifdef CONFIG_DYNAMIC_FTRACE
int module_trampoline_target(struct module *mod, unsigned long addr,
			     unsigned long *target)
{
	struct ppc64_stub_entry *stub;
	func_desc_t funcdata;
	u32 magic;

	if (!within_module_core(addr, mod)) {
		pr_err("%s: stub %lx not in module %s\n", __func__, addr, mod->name);
		return -EFAULT;
	}

	stub = (struct ppc64_stub_entry *)addr;

	if (copy_from_kernel_nofault(&magic, &stub->magic,
			sizeof(magic))) {
		pr_err("%s: fault reading magic for stub %lx for %s\n", __func__, addr, mod->name);
		return -EFAULT;
	}

	if (magic != STUB_MAGIC) {
		pr_err("%s: bad magic for stub %lx for %s\n", __func__, addr, mod->name);
		return -EFAULT;
	}

	if (copy_from_kernel_nofault(&funcdata, &stub->funcdata,
			sizeof(funcdata))) {
		pr_err("%s: fault reading funcdata for stub %lx for %s\n", __func__, addr, mod->name);
                return -EFAULT;
	}

	*target = stub_func_addr(funcdata);

	return 0;
}

int module_finalize_ftrace(struct module *mod, const Elf_Shdr *sechdrs)
{
	mod->arch.tramp = stub_for_addr(sechdrs,
					(unsigned long)ftrace_caller,
					mod,
					"ftrace_caller");
#ifdef CONFIG_DYNAMIC_FTRACE_WITH_REGS
	mod->arch.tramp_regs = stub_for_addr(sechdrs,
					(unsigned long)ftrace_regs_caller,
					mod,
					"ftrace_regs_caller");
	if (!mod->arch.tramp_regs)
		return -ENOENT;
#endif

	if (!mod->arch.tramp)
		return -ENOENT;

	return 0;
}
#endif<|MERGE_RESOLUTION|>--- conflicted
+++ resolved
@@ -31,11 +31,7 @@
    this, and makes other things simpler.  Anton?
    --RR.  */
 
-<<<<<<< HEAD
-#ifdef PPC64_ELF_ABI_v2
-=======
 #ifdef CONFIG_PPC64_ELF_ABI_V2
->>>>>>> 88084a3d
 
 static func_desc_t func_desc(unsigned long addr)
 {
