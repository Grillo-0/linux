// SPDX-License-Identifier: GPL-2.0-only
/* cpu_feature_enabled() cannot be used this early */
#define USE_EARLY_PGTABLE_L5

#include <linux/memblock.h>
#include <linux/linkage.h>
#include <linux/bitops.h>
#include <linux/kernel.h>
#include <linux/export.h>
#include <linux/percpu.h>
#include <linux/string.h>
#include <linux/ctype.h>
#include <linux/delay.h>
#include <linux/sched/mm.h>
#include <linux/sched/clock.h>
#include <linux/sched/task.h>
#include <linux/sched/smt.h>
#include <linux/init.h>
#include <linux/kprobes.h>
#include <linux/kgdb.h>
#include <linux/smp.h>
#include <linux/io.h>
#include <linux/syscore_ops.h>
#include <linux/pgtable.h>

#include <asm/stackprotector.h>
#include <asm/perf_event.h>
#include <asm/mmu_context.h>
#include <asm/doublefault.h>
#include <asm/archrandom.h>
#include <asm/hypervisor.h>
#include <asm/processor.h>
#include <asm/tlbflush.h>
#include <asm/debugreg.h>
#include <asm/sections.h>
#include <asm/vsyscall.h>
#include <linux/topology.h>
#include <linux/cpumask.h>
#include <linux/atomic.h>
#include <asm/proto.h>
#include <asm/setup.h>
#include <asm/apic.h>
#include <asm/desc.h>
#include <asm/fpu/internal.h>
#include <asm/mtrr.h>
#include <asm/hwcap2.h>
#include <linux/numa.h>
#include <asm/asm.h>
#include <asm/bugs.h>
#include <asm/cpu.h>
#include <asm/mce.h>
#include <asm/msr.h>
#include <asm/memtype.h>
#include <asm/microcode.h>
#include <asm/microcode_intel.h>
#include <asm/intel-family.h>
#include <asm/cpu_device_id.h>
#include <asm/uv/uv.h>

#include "cpu.h"

u32 elf_hwcap2 __read_mostly;

/* all of these masks are initialized in setup_cpu_local_masks() */
cpumask_var_t cpu_initialized_mask;
cpumask_var_t cpu_callout_mask;
cpumask_var_t cpu_callin_mask;

/* representing cpus for which sibling maps can be computed */
cpumask_var_t cpu_sibling_setup_mask;

/* Number of siblings per CPU package */
int smp_num_siblings = 1;
EXPORT_SYMBOL(smp_num_siblings);

/* Last level cache ID of each logical CPU */
DEFINE_PER_CPU_READ_MOSTLY(u16, cpu_llc_id) = BAD_APICID;

/* correctly size the local cpu masks */
void __init setup_cpu_local_masks(void)
{
	alloc_bootmem_cpumask_var(&cpu_initialized_mask);
	alloc_bootmem_cpumask_var(&cpu_callin_mask);
	alloc_bootmem_cpumask_var(&cpu_callout_mask);
	alloc_bootmem_cpumask_var(&cpu_sibling_setup_mask);
}

static void default_init(struct cpuinfo_x86 *c)
{
#ifdef CONFIG_X86_64
	cpu_detect_cache_sizes(c);
#else
	/* Not much we can do here... */
	/* Check if at least it has cpuid */
	if (c->cpuid_level == -1) {
		/* No cpuid. It must be an ancient CPU */
		if (c->x86 == 4)
			strcpy(c->x86_model_id, "486");
		else if (c->x86 == 3)
			strcpy(c->x86_model_id, "386");
	}
#endif
}

static const struct cpu_dev default_cpu = {
	.c_init		= default_init,
	.c_vendor	= "Unknown",
	.c_x86_vendor	= X86_VENDOR_UNKNOWN,
};

static const struct cpu_dev *this_cpu = &default_cpu;

DEFINE_PER_CPU_PAGE_ALIGNED(struct gdt_page, gdt_page) = { .gdt = {
#ifdef CONFIG_X86_64
	/*
	 * We need valid kernel segments for data and code in long mode too
	 * IRET will check the segment types  kkeil 2000/10/28
	 * Also sysret mandates a special GDT layout
	 *
	 * TLS descriptors are currently at a different place compared to i386.
	 * Hopefully nobody expects them at a fixed place (Wine?)
	 */
	[GDT_ENTRY_KERNEL32_CS]		= GDT_ENTRY_INIT(0xc09b, 0, 0xfffff),
	[GDT_ENTRY_KERNEL_CS]		= GDT_ENTRY_INIT(0xa09b, 0, 0xfffff),
	[GDT_ENTRY_KERNEL_DS]		= GDT_ENTRY_INIT(0xc093, 0, 0xfffff),
	[GDT_ENTRY_DEFAULT_USER32_CS]	= GDT_ENTRY_INIT(0xc0fb, 0, 0xfffff),
	[GDT_ENTRY_DEFAULT_USER_DS]	= GDT_ENTRY_INIT(0xc0f3, 0, 0xfffff),
	[GDT_ENTRY_DEFAULT_USER_CS]	= GDT_ENTRY_INIT(0xa0fb, 0, 0xfffff),
#else
	[GDT_ENTRY_KERNEL_CS]		= GDT_ENTRY_INIT(0xc09a, 0, 0xfffff),
	[GDT_ENTRY_KERNEL_DS]		= GDT_ENTRY_INIT(0xc092, 0, 0xfffff),
	[GDT_ENTRY_DEFAULT_USER_CS]	= GDT_ENTRY_INIT(0xc0fa, 0, 0xfffff),
	[GDT_ENTRY_DEFAULT_USER_DS]	= GDT_ENTRY_INIT(0xc0f2, 0, 0xfffff),
	/*
	 * Segments used for calling PnP BIOS have byte granularity.
	 * They code segments and data segments have fixed 64k limits,
	 * the transfer segment sizes are set at run time.
	 */
	/* 32-bit code */
	[GDT_ENTRY_PNPBIOS_CS32]	= GDT_ENTRY_INIT(0x409a, 0, 0xffff),
	/* 16-bit code */
	[GDT_ENTRY_PNPBIOS_CS16]	= GDT_ENTRY_INIT(0x009a, 0, 0xffff),
	/* 16-bit data */
	[GDT_ENTRY_PNPBIOS_DS]		= GDT_ENTRY_INIT(0x0092, 0, 0xffff),
	/* 16-bit data */
	[GDT_ENTRY_PNPBIOS_TS1]		= GDT_ENTRY_INIT(0x0092, 0, 0),
	/* 16-bit data */
	[GDT_ENTRY_PNPBIOS_TS2]		= GDT_ENTRY_INIT(0x0092, 0, 0),
	/*
	 * The APM segments have byte granularity and their bases
	 * are set at run time.  All have 64k limits.
	 */
	/* 32-bit code */
	[GDT_ENTRY_APMBIOS_BASE]	= GDT_ENTRY_INIT(0x409a, 0, 0xffff),
	/* 16-bit code */
	[GDT_ENTRY_APMBIOS_BASE+1]	= GDT_ENTRY_INIT(0x009a, 0, 0xffff),
	/* data */
	[GDT_ENTRY_APMBIOS_BASE+2]	= GDT_ENTRY_INIT(0x4092, 0, 0xffff),

	[GDT_ENTRY_ESPFIX_SS]		= GDT_ENTRY_INIT(0xc092, 0, 0xfffff),
	[GDT_ENTRY_PERCPU]		= GDT_ENTRY_INIT(0xc092, 0, 0xfffff),
	GDT_STACK_CANARY_INIT
#endif
} };
EXPORT_PER_CPU_SYMBOL_GPL(gdt_page);

#ifdef CONFIG_X86_64
static int __init x86_nopcid_setup(char *s)
{
	/* nopcid doesn't accept parameters */
	if (s)
		return -EINVAL;

	/* do not emit a message if the feature is not present */
	if (!boot_cpu_has(X86_FEATURE_PCID))
		return 0;

	setup_clear_cpu_cap(X86_FEATURE_PCID);
	pr_info("nopcid: PCID feature disabled\n");
	return 0;
}
early_param("nopcid", x86_nopcid_setup);
#endif

static int __init x86_noinvpcid_setup(char *s)
{
	/* noinvpcid doesn't accept parameters */
	if (s)
		return -EINVAL;

	/* do not emit a message if the feature is not present */
	if (!boot_cpu_has(X86_FEATURE_INVPCID))
		return 0;

	setup_clear_cpu_cap(X86_FEATURE_INVPCID);
	pr_info("noinvpcid: INVPCID feature disabled\n");
	return 0;
}
early_param("noinvpcid", x86_noinvpcid_setup);

#ifdef CONFIG_X86_32
static int cachesize_override = -1;
static int disable_x86_serial_nr = 1;

static int __init cachesize_setup(char *str)
{
	get_option(&str, &cachesize_override);
	return 1;
}
__setup("cachesize=", cachesize_setup);

static int __init x86_sep_setup(char *s)
{
	setup_clear_cpu_cap(X86_FEATURE_SEP);
	return 1;
}
__setup("nosep", x86_sep_setup);

/* Standard macro to see if a specific flag is changeable */
static inline int flag_is_changeable_p(u32 flag)
{
	u32 f1, f2;

	/*
	 * Cyrix and IDT cpus allow disabling of CPUID
	 * so the code below may return different results
	 * when it is executed before and after enabling
	 * the CPUID. Add "volatile" to not allow gcc to
	 * optimize the subsequent calls to this function.
	 */
	asm volatile ("pushfl		\n\t"
		      "pushfl		\n\t"
		      "popl %0		\n\t"
		      "movl %0, %1	\n\t"
		      "xorl %2, %0	\n\t"
		      "pushl %0		\n\t"
		      "popfl		\n\t"
		      "pushfl		\n\t"
		      "popl %0		\n\t"
		      "popfl		\n\t"

		      : "=&r" (f1), "=&r" (f2)
		      : "ir" (flag));

	return ((f1^f2) & flag) != 0;
}

/* Probe for the CPUID instruction */
int have_cpuid_p(void)
{
	return flag_is_changeable_p(X86_EFLAGS_ID);
}

static void squash_the_stupid_serial_number(struct cpuinfo_x86 *c)
{
	unsigned long lo, hi;

	if (!cpu_has(c, X86_FEATURE_PN) || !disable_x86_serial_nr)
		return;

	/* Disable processor serial number: */

	rdmsr(MSR_IA32_BBL_CR_CTL, lo, hi);
	lo |= 0x200000;
	wrmsr(MSR_IA32_BBL_CR_CTL, lo, hi);

	pr_notice("CPU serial number disabled.\n");
	clear_cpu_cap(c, X86_FEATURE_PN);

	/* Disabling the serial number may affect the cpuid level */
	c->cpuid_level = cpuid_eax(0);
}

static int __init x86_serial_nr_setup(char *s)
{
	disable_x86_serial_nr = 0;
	return 1;
}
__setup("serialnumber", x86_serial_nr_setup);
#else
static inline int flag_is_changeable_p(u32 flag)
{
	return 1;
}
static inline void squash_the_stupid_serial_number(struct cpuinfo_x86 *c)
{
}
#endif

static __init int setup_disable_smep(char *arg)
{
	setup_clear_cpu_cap(X86_FEATURE_SMEP);
	return 1;
}
__setup("nosmep", setup_disable_smep);

static __always_inline void setup_smep(struct cpuinfo_x86 *c)
{
	if (cpu_has(c, X86_FEATURE_SMEP))
		cr4_set_bits(X86_CR4_SMEP);
}

static __init int setup_disable_smap(char *arg)
{
	setup_clear_cpu_cap(X86_FEATURE_SMAP);
	return 1;
}
__setup("nosmap", setup_disable_smap);

static __always_inline void setup_smap(struct cpuinfo_x86 *c)
{
	unsigned long eflags = native_save_fl();

	/* This should have been cleared long ago */
	BUG_ON(eflags & X86_EFLAGS_AC);

	if (cpu_has(c, X86_FEATURE_SMAP)) {
#ifdef CONFIG_X86_SMAP
		cr4_set_bits(X86_CR4_SMAP);
#else
		cr4_clear_bits(X86_CR4_SMAP);
#endif
	}
}

static __always_inline void setup_umip(struct cpuinfo_x86 *c)
{
	/* Check the boot processor, plus build option for UMIP. */
	if (!cpu_feature_enabled(X86_FEATURE_UMIP))
		goto out;

	/* Check the current processor's cpuid bits. */
	if (!cpu_has(c, X86_FEATURE_UMIP))
		goto out;

	cr4_set_bits(X86_CR4_UMIP);

	pr_info_once("x86/cpu: User Mode Instruction Prevention (UMIP) activated\n");

	return;

out:
	/*
	 * Make sure UMIP is disabled in case it was enabled in a
	 * previous boot (e.g., via kexec).
	 */
	cr4_clear_bits(X86_CR4_UMIP);
}

/* These bits should not change their value after CPU init is finished. */
static const unsigned long cr4_pinned_mask =
	X86_CR4_SMEP | X86_CR4_SMAP | X86_CR4_UMIP | X86_CR4_FSGSBASE;
static DEFINE_STATIC_KEY_FALSE_RO(cr_pinning);
static unsigned long cr4_pinned_bits __ro_after_init;

void native_write_cr0(unsigned long val)
{
	unsigned long bits_missing = 0;

set_register:
	asm volatile("mov %0,%%cr0": "+r" (val), "+m" (__force_order));

	if (static_branch_likely(&cr_pinning)) {
		if (unlikely((val & X86_CR0_WP) != X86_CR0_WP)) {
			bits_missing = X86_CR0_WP;
			val |= bits_missing;
			goto set_register;
		}
		/* Warn after we've set the missing bits. */
		WARN_ONCE(bits_missing, "CR0 WP bit went missing!?\n");
	}
}
EXPORT_SYMBOL(native_write_cr0);

void native_write_cr4(unsigned long val)
{
	unsigned long bits_changed = 0;

set_register:
	asm volatile("mov %0,%%cr4": "+r" (val), "+m" (cr4_pinned_bits));

	if (static_branch_likely(&cr_pinning)) {
		if (unlikely((val & cr4_pinned_mask) != cr4_pinned_bits)) {
			bits_changed = (val & cr4_pinned_mask) ^ cr4_pinned_bits;
			val = (val & ~cr4_pinned_mask) | cr4_pinned_bits;
			goto set_register;
		}
		/* Warn after we've corrected the changed bits. */
		WARN_ONCE(bits_changed, "pinned CR4 bits changed: 0x%lx!?\n",
			  bits_changed);
	}
}
#if IS_MODULE(CONFIG_LKDTM)
EXPORT_SYMBOL_GPL(native_write_cr4);
#endif

void cr4_update_irqsoff(unsigned long set, unsigned long clear)
{
	unsigned long newval, cr4 = this_cpu_read(cpu_tlbstate.cr4);

	lockdep_assert_irqs_disabled();

	newval = (cr4 & ~clear) | set;
	if (newval != cr4) {
		this_cpu_write(cpu_tlbstate.cr4, newval);
		__write_cr4(newval);
	}
}
<<<<<<< HEAD
#if IS_MODULE(CONFIG_LKDTM)
EXPORT_SYMBOL_GPL(native_write_cr4);
#endif

void cr4_update_irqsoff(unsigned long set, unsigned long clear)
{
	unsigned long newval, cr4 = this_cpu_read(cpu_tlbstate.cr4);

	lockdep_assert_irqs_disabled();

	newval = (cr4 & ~clear) | set;
	if (newval != cr4) {
		this_cpu_write(cpu_tlbstate.cr4, newval);
		__write_cr4(newval);
	}
}
=======
>>>>>>> 84569f32
EXPORT_SYMBOL(cr4_update_irqsoff);

/* Read the CR4 shadow. */
unsigned long cr4_read_shadow(void)
{
	return this_cpu_read(cpu_tlbstate.cr4);
}
EXPORT_SYMBOL_GPL(cr4_read_shadow);

void cr4_init(void)
{
	unsigned long cr4 = __read_cr4();

	if (boot_cpu_has(X86_FEATURE_PCID))
		cr4 |= X86_CR4_PCIDE;
	if (static_branch_likely(&cr_pinning))
		cr4 = (cr4 & ~cr4_pinned_mask) | cr4_pinned_bits;

	__write_cr4(cr4);

	/* Initialize cr4 shadow for this CPU. */
	this_cpu_write(cpu_tlbstate.cr4, cr4);
}

/*
 * Once CPU feature detection is finished (and boot params have been
 * parsed), record any of the sensitive CR bits that are set, and
 * enable CR pinning.
 */
static void __init setup_cr_pinning(void)
{
	cr4_pinned_bits = this_cpu_read(cpu_tlbstate.cr4) & cr4_pinned_mask;
	static_key_enable(&cr_pinning.key);
}

/*
 * Protection Keys are not available in 32-bit mode.
 */
static bool pku_disabled;

static __always_inline void setup_pku(struct cpuinfo_x86 *c)
{
	struct pkru_state *pk;

	/* check the boot processor, plus compile options for PKU: */
	if (!cpu_feature_enabled(X86_FEATURE_PKU))
		return;
	/* checks the actual processor's cpuid bits: */
	if (!cpu_has(c, X86_FEATURE_PKU))
		return;
	if (pku_disabled)
		return;

	cr4_set_bits(X86_CR4_PKE);
	pk = get_xsave_addr(&init_fpstate.xsave, XFEATURE_PKRU);
	if (pk)
		pk->pkru = init_pkru_value;
	/*
	 * Seting X86_CR4_PKE will cause the X86_FEATURE_OSPKE
	 * cpuid bit to be set.  We need to ensure that we
	 * update that bit in this CPU's "cpu_info".
	 */
	set_cpu_cap(c, X86_FEATURE_OSPKE);
}

#ifdef CONFIG_X86_INTEL_MEMORY_PROTECTION_KEYS
static __init int setup_disable_pku(char *arg)
{
	/*
	 * Do not clear the X86_FEATURE_PKU bit.  All of the
	 * runtime checks are against OSPKE so clearing the
	 * bit does nothing.
	 *
	 * This way, we will see "pku" in cpuinfo, but not
	 * "ospke", which is exactly what we want.  It shows
	 * that the CPU has PKU, but the OS has not enabled it.
	 * This happens to be exactly how a system would look
	 * if we disabled the config option.
	 */
	pr_info("x86: 'nopku' specified, disabling Memory Protection Keys\n");
	pku_disabled = true;
	return 1;
}
__setup("nopku", setup_disable_pku);
#endif /* CONFIG_X86_64 */

/*
 * Some CPU features depend on higher CPUID levels, which may not always
 * be available due to CPUID level capping or broken virtualization
 * software.  Add those features to this table to auto-disable them.
 */
struct cpuid_dependent_feature {
	u32 feature;
	u32 level;
};

static const struct cpuid_dependent_feature
cpuid_dependent_features[] = {
	{ X86_FEATURE_MWAIT,		0x00000005 },
	{ X86_FEATURE_DCA,		0x00000009 },
	{ X86_FEATURE_XSAVE,		0x0000000d },
	{ 0, 0 }
};

static void filter_cpuid_features(struct cpuinfo_x86 *c, bool warn)
{
	const struct cpuid_dependent_feature *df;

	for (df = cpuid_dependent_features; df->feature; df++) {

		if (!cpu_has(c, df->feature))
			continue;
		/*
		 * Note: cpuid_level is set to -1 if unavailable, but
		 * extended_extended_level is set to 0 if unavailable
		 * and the legitimate extended levels are all negative
		 * when signed; hence the weird messing around with
		 * signs here...
		 */
		if (!((s32)df->level < 0 ?
		     (u32)df->level > (u32)c->extended_cpuid_level :
		     (s32)df->level > (s32)c->cpuid_level))
			continue;

		clear_cpu_cap(c, df->feature);
		if (!warn)
			continue;

		pr_warn("CPU: CPU feature " X86_CAP_FMT " disabled, no CPUID level 0x%x\n",
			x86_cap_flag(df->feature), df->level);
	}
}

/*
 * Naming convention should be: <Name> [(<Codename>)]
 * This table only is used unless init_<vendor>() below doesn't set it;
 * in particular, if CPUID levels 0x80000002..4 are supported, this
 * isn't used
 */

/* Look up CPU names by table lookup. */
static const char *table_lookup_model(struct cpuinfo_x86 *c)
{
#ifdef CONFIG_X86_32
	const struct legacy_cpu_model_info *info;

	if (c->x86_model >= 16)
		return NULL;	/* Range check */

	if (!this_cpu)
		return NULL;

	info = this_cpu->legacy_models;

	while (info->family) {
		if (info->family == c->x86)
			return info->model_names[c->x86_model];
		info++;
	}
#endif
	return NULL;		/* Not found */
}

/* Aligned to unsigned long to avoid split lock in atomic bitmap ops */
__u32 cpu_caps_cleared[NCAPINTS + NBUGINTS] __aligned(sizeof(unsigned long));
__u32 cpu_caps_set[NCAPINTS + NBUGINTS] __aligned(sizeof(unsigned long));

void load_percpu_segment(int cpu)
{
#ifdef CONFIG_X86_32
	loadsegment(fs, __KERNEL_PERCPU);
#else
	__loadsegment_simple(gs, 0);
	wrmsrl(MSR_GS_BASE, cpu_kernelmode_gs_base(cpu));
#endif
	load_stack_canary_segment();
}

#ifdef CONFIG_X86_32
/* The 32-bit entry code needs to find cpu_entry_area. */
DEFINE_PER_CPU(struct cpu_entry_area *, cpu_entry_area);
#endif

/* Load the original GDT from the per-cpu structure */
void load_direct_gdt(int cpu)
{
	struct desc_ptr gdt_descr;

	gdt_descr.address = (long)get_cpu_gdt_rw(cpu);
	gdt_descr.size = GDT_SIZE - 1;
	load_gdt(&gdt_descr);
}
EXPORT_SYMBOL_GPL(load_direct_gdt);

/* Load a fixmap remapping of the per-cpu GDT */
void load_fixmap_gdt(int cpu)
{
	struct desc_ptr gdt_descr;

	gdt_descr.address = (long)get_cpu_gdt_ro(cpu);
	gdt_descr.size = GDT_SIZE - 1;
	load_gdt(&gdt_descr);
}
EXPORT_SYMBOL_GPL(load_fixmap_gdt);

/*
 * Current gdt points %fs at the "master" per-cpu area: after this,
 * it's on the real one.
 */
void switch_to_new_gdt(int cpu)
{
	/* Load the original GDT */
	load_direct_gdt(cpu);
	/* Reload the per-cpu base */
	load_percpu_segment(cpu);
}

static const struct cpu_dev *cpu_devs[X86_VENDOR_NUM] = {};

static void get_model_name(struct cpuinfo_x86 *c)
{
	unsigned int *v;
	char *p, *q, *s;

	if (c->extended_cpuid_level < 0x80000004)
		return;

	v = (unsigned int *)c->x86_model_id;
	cpuid(0x80000002, &v[0], &v[1], &v[2], &v[3]);
	cpuid(0x80000003, &v[4], &v[5], &v[6], &v[7]);
	cpuid(0x80000004, &v[8], &v[9], &v[10], &v[11]);
	c->x86_model_id[48] = 0;

	/* Trim whitespace */
	p = q = s = &c->x86_model_id[0];

	while (*p == ' ')
		p++;

	while (*p) {
		/* Note the last non-whitespace index */
		if (!isspace(*p))
			s = q;

		*q++ = *p++;
	}

	*(s + 1) = '\0';
}

void detect_num_cpu_cores(struct cpuinfo_x86 *c)
{
	unsigned int eax, ebx, ecx, edx;

	c->x86_max_cores = 1;
	if (!IS_ENABLED(CONFIG_SMP) || c->cpuid_level < 4)
		return;

	cpuid_count(4, 0, &eax, &ebx, &ecx, &edx);
	if (eax & 0x1f)
		c->x86_max_cores = (eax >> 26) + 1;
}

void cpu_detect_cache_sizes(struct cpuinfo_x86 *c)
{
	unsigned int n, dummy, ebx, ecx, edx, l2size;

	n = c->extended_cpuid_level;

	if (n >= 0x80000005) {
		cpuid(0x80000005, &dummy, &ebx, &ecx, &edx);
		c->x86_cache_size = (ecx>>24) + (edx>>24);
#ifdef CONFIG_X86_64
		/* On K8 L1 TLB is inclusive, so don't count it */
		c->x86_tlbsize = 0;
#endif
	}

	if (n < 0x80000006)	/* Some chips just has a large L1. */
		return;

	cpuid(0x80000006, &dummy, &ebx, &ecx, &edx);
	l2size = ecx >> 16;

#ifdef CONFIG_X86_64
	c->x86_tlbsize += ((ebx >> 16) & 0xfff) + (ebx & 0xfff);
#else
	/* do processor-specific cache resizing */
	if (this_cpu->legacy_cache_size)
		l2size = this_cpu->legacy_cache_size(c, l2size);

	/* Allow user to override all this if necessary. */
	if (cachesize_override != -1)
		l2size = cachesize_override;

	if (l2size == 0)
		return;		/* Again, no L2 cache is possible */
#endif

	c->x86_cache_size = l2size;
}

u16 __read_mostly tlb_lli_4k[NR_INFO];
u16 __read_mostly tlb_lli_2m[NR_INFO];
u16 __read_mostly tlb_lli_4m[NR_INFO];
u16 __read_mostly tlb_lld_4k[NR_INFO];
u16 __read_mostly tlb_lld_2m[NR_INFO];
u16 __read_mostly tlb_lld_4m[NR_INFO];
u16 __read_mostly tlb_lld_1g[NR_INFO];

static void cpu_detect_tlb(struct cpuinfo_x86 *c)
{
	if (this_cpu->c_detect_tlb)
		this_cpu->c_detect_tlb(c);

	pr_info("Last level iTLB entries: 4KB %d, 2MB %d, 4MB %d\n",
		tlb_lli_4k[ENTRIES], tlb_lli_2m[ENTRIES],
		tlb_lli_4m[ENTRIES]);

	pr_info("Last level dTLB entries: 4KB %d, 2MB %d, 4MB %d, 1GB %d\n",
		tlb_lld_4k[ENTRIES], tlb_lld_2m[ENTRIES],
		tlb_lld_4m[ENTRIES], tlb_lld_1g[ENTRIES]);
}

int detect_ht_early(struct cpuinfo_x86 *c)
{
#ifdef CONFIG_SMP
	u32 eax, ebx, ecx, edx;

	if (!cpu_has(c, X86_FEATURE_HT))
		return -1;

	if (cpu_has(c, X86_FEATURE_CMP_LEGACY))
		return -1;

	if (cpu_has(c, X86_FEATURE_XTOPOLOGY))
		return -1;

	cpuid(1, &eax, &ebx, &ecx, &edx);

	smp_num_siblings = (ebx & 0xff0000) >> 16;
	if (smp_num_siblings == 1)
		pr_info_once("CPU0: Hyper-Threading is disabled\n");
#endif
	return 0;
}

void detect_ht(struct cpuinfo_x86 *c)
{
#ifdef CONFIG_SMP
	int index_msb, core_bits;

	if (detect_ht_early(c) < 0)
		return;

	index_msb = get_count_order(smp_num_siblings);
	c->phys_proc_id = apic->phys_pkg_id(c->initial_apicid, index_msb);

	smp_num_siblings = smp_num_siblings / c->x86_max_cores;

	index_msb = get_count_order(smp_num_siblings);

	core_bits = get_count_order(c->x86_max_cores);

	c->cpu_core_id = apic->phys_pkg_id(c->initial_apicid, index_msb) &
				       ((1 << core_bits) - 1);
#endif
}

static void get_cpu_vendor(struct cpuinfo_x86 *c)
{
	char *v = c->x86_vendor_id;
	int i;

	for (i = 0; i < X86_VENDOR_NUM; i++) {
		if (!cpu_devs[i])
			break;

		if (!strcmp(v, cpu_devs[i]->c_ident[0]) ||
		    (cpu_devs[i]->c_ident[1] &&
		     !strcmp(v, cpu_devs[i]->c_ident[1]))) {

			this_cpu = cpu_devs[i];
			c->x86_vendor = this_cpu->c_x86_vendor;
			return;
		}
	}

	pr_err_once("CPU: vendor_id '%s' unknown, using generic init.\n" \
		    "CPU: Your system may be unstable.\n", v);

	c->x86_vendor = X86_VENDOR_UNKNOWN;
	this_cpu = &default_cpu;
}

void cpu_detect(struct cpuinfo_x86 *c)
{
	/* Get vendor name */
	cpuid(0x00000000, (unsigned int *)&c->cpuid_level,
	      (unsigned int *)&c->x86_vendor_id[0],
	      (unsigned int *)&c->x86_vendor_id[8],
	      (unsigned int *)&c->x86_vendor_id[4]);

	c->x86 = 4;
	/* Intel-defined flags: level 0x00000001 */
	if (c->cpuid_level >= 0x00000001) {
		u32 junk, tfms, cap0, misc;

		cpuid(0x00000001, &tfms, &misc, &junk, &cap0);
		c->x86		= x86_family(tfms);
		c->x86_model	= x86_model(tfms);
		c->x86_stepping	= x86_stepping(tfms);

		if (cap0 & (1<<19)) {
			c->x86_clflush_size = ((misc >> 8) & 0xff) * 8;
			c->x86_cache_alignment = c->x86_clflush_size;
		}
	}
}

static void apply_forced_caps(struct cpuinfo_x86 *c)
{
	int i;

	for (i = 0; i < NCAPINTS + NBUGINTS; i++) {
		c->x86_capability[i] &= ~cpu_caps_cleared[i];
		c->x86_capability[i] |= cpu_caps_set[i];
	}
}

static void init_speculation_control(struct cpuinfo_x86 *c)
{
	/*
	 * The Intel SPEC_CTRL CPUID bit implies IBRS and IBPB support,
	 * and they also have a different bit for STIBP support. Also,
	 * a hypervisor might have set the individual AMD bits even on
	 * Intel CPUs, for finer-grained selection of what's available.
	 */
	if (cpu_has(c, X86_FEATURE_SPEC_CTRL)) {
		set_cpu_cap(c, X86_FEATURE_IBRS);
		set_cpu_cap(c, X86_FEATURE_IBPB);
		set_cpu_cap(c, X86_FEATURE_MSR_SPEC_CTRL);
	}

	if (cpu_has(c, X86_FEATURE_INTEL_STIBP))
		set_cpu_cap(c, X86_FEATURE_STIBP);

	if (cpu_has(c, X86_FEATURE_SPEC_CTRL_SSBD) ||
	    cpu_has(c, X86_FEATURE_VIRT_SSBD))
		set_cpu_cap(c, X86_FEATURE_SSBD);

	if (cpu_has(c, X86_FEATURE_AMD_IBRS)) {
		set_cpu_cap(c, X86_FEATURE_IBRS);
		set_cpu_cap(c, X86_FEATURE_MSR_SPEC_CTRL);
	}

	if (cpu_has(c, X86_FEATURE_AMD_IBPB))
		set_cpu_cap(c, X86_FEATURE_IBPB);

	if (cpu_has(c, X86_FEATURE_AMD_STIBP)) {
		set_cpu_cap(c, X86_FEATURE_STIBP);
		set_cpu_cap(c, X86_FEATURE_MSR_SPEC_CTRL);
	}

	if (cpu_has(c, X86_FEATURE_AMD_SSBD)) {
		set_cpu_cap(c, X86_FEATURE_SSBD);
		set_cpu_cap(c, X86_FEATURE_MSR_SPEC_CTRL);
		clear_cpu_cap(c, X86_FEATURE_VIRT_SSBD);
	}
}

void get_cpu_cap(struct cpuinfo_x86 *c)
{
	u32 eax, ebx, ecx, edx;

	/* Intel-defined flags: level 0x00000001 */
	if (c->cpuid_level >= 0x00000001) {
		cpuid(0x00000001, &eax, &ebx, &ecx, &edx);

		c->x86_capability[CPUID_1_ECX] = ecx;
		c->x86_capability[CPUID_1_EDX] = edx;
	}

	/* Thermal and Power Management Leaf: level 0x00000006 (eax) */
	if (c->cpuid_level >= 0x00000006)
		c->x86_capability[CPUID_6_EAX] = cpuid_eax(0x00000006);

	/* Additional Intel-defined flags: level 0x00000007 */
	if (c->cpuid_level >= 0x00000007) {
		cpuid_count(0x00000007, 0, &eax, &ebx, &ecx, &edx);
		c->x86_capability[CPUID_7_0_EBX] = ebx;
		c->x86_capability[CPUID_7_ECX] = ecx;
		c->x86_capability[CPUID_7_EDX] = edx;

		/* Check valid sub-leaf index before accessing it */
		if (eax >= 1) {
			cpuid_count(0x00000007, 1, &eax, &ebx, &ecx, &edx);
			c->x86_capability[CPUID_7_1_EAX] = eax;
		}
	}

	/* Extended state features: level 0x0000000d */
	if (c->cpuid_level >= 0x0000000d) {
		cpuid_count(0x0000000d, 1, &eax, &ebx, &ecx, &edx);

		c->x86_capability[CPUID_D_1_EAX] = eax;
	}

	/* AMD-defined flags: level 0x80000001 */
	eax = cpuid_eax(0x80000000);
	c->extended_cpuid_level = eax;

	if ((eax & 0xffff0000) == 0x80000000) {
		if (eax >= 0x80000001) {
			cpuid(0x80000001, &eax, &ebx, &ecx, &edx);

			c->x86_capability[CPUID_8000_0001_ECX] = ecx;
			c->x86_capability[CPUID_8000_0001_EDX] = edx;
		}
	}

	if (c->extended_cpuid_level >= 0x80000007) {
		cpuid(0x80000007, &eax, &ebx, &ecx, &edx);

		c->x86_capability[CPUID_8000_0007_EBX] = ebx;
		c->x86_power = edx;
	}

	if (c->extended_cpuid_level >= 0x80000008) {
		cpuid(0x80000008, &eax, &ebx, &ecx, &edx);
		c->x86_capability[CPUID_8000_0008_EBX] = ebx;
	}

	if (c->extended_cpuid_level >= 0x8000000a)
		c->x86_capability[CPUID_8000_000A_EDX] = cpuid_edx(0x8000000a);

	init_scattered_cpuid_features(c);
	init_speculation_control(c);

	/*
	 * Clear/Set all flags overridden by options, after probe.
	 * This needs to happen each time we re-probe, which may happen
	 * several times during CPU initialization.
	 */
	apply_forced_caps(c);
}

void get_cpu_address_sizes(struct cpuinfo_x86 *c)
{
	u32 eax, ebx, ecx, edx;

	if (c->extended_cpuid_level >= 0x80000008) {
		cpuid(0x80000008, &eax, &ebx, &ecx, &edx);

		c->x86_virt_bits = (eax >> 8) & 0xff;
		c->x86_phys_bits = eax & 0xff;
	}
#ifdef CONFIG_X86_32
	else if (cpu_has(c, X86_FEATURE_PAE) || cpu_has(c, X86_FEATURE_PSE36))
		c->x86_phys_bits = 36;
#endif
	c->x86_cache_bits = c->x86_phys_bits;
}

static void identify_cpu_without_cpuid(struct cpuinfo_x86 *c)
{
#ifdef CONFIG_X86_32
	int i;

	/*
	 * First of all, decide if this is a 486 or higher
	 * It's a 486 if we can modify the AC flag
	 */
	if (flag_is_changeable_p(X86_EFLAGS_AC))
		c->x86 = 4;
	else
		c->x86 = 3;

	for (i = 0; i < X86_VENDOR_NUM; i++)
		if (cpu_devs[i] && cpu_devs[i]->c_identify) {
			c->x86_vendor_id[0] = 0;
			cpu_devs[i]->c_identify(c);
			if (c->x86_vendor_id[0]) {
				get_cpu_vendor(c);
				break;
			}
		}
#endif
}

#define NO_SPECULATION		BIT(0)
#define NO_MELTDOWN		BIT(1)
#define NO_SSB			BIT(2)
#define NO_L1TF			BIT(3)
#define NO_MDS			BIT(4)
#define MSBDS_ONLY		BIT(5)
#define NO_SWAPGS		BIT(6)
#define NO_ITLB_MULTIHIT	BIT(7)
#define NO_SPECTRE_V2		BIT(8)

#define VULNWL(vendor, family, model, whitelist)	\
	X86_MATCH_VENDOR_FAM_MODEL(vendor, family, model, whitelist)

#define VULNWL_INTEL(model, whitelist)		\
	VULNWL(INTEL, 6, INTEL_FAM6_##model, whitelist)

#define VULNWL_AMD(family, whitelist)		\
	VULNWL(AMD, family, X86_MODEL_ANY, whitelist)

#define VULNWL_HYGON(family, whitelist)		\
	VULNWL(HYGON, family, X86_MODEL_ANY, whitelist)

static const __initconst struct x86_cpu_id cpu_vuln_whitelist[] = {
	VULNWL(ANY,	4, X86_MODEL_ANY,	NO_SPECULATION),
	VULNWL(CENTAUR,	5, X86_MODEL_ANY,	NO_SPECULATION),
	VULNWL(INTEL,	5, X86_MODEL_ANY,	NO_SPECULATION),
	VULNWL(NSC,	5, X86_MODEL_ANY,	NO_SPECULATION),

	/* Intel Family 6 */
	VULNWL_INTEL(ATOM_SALTWELL,		NO_SPECULATION | NO_ITLB_MULTIHIT),
	VULNWL_INTEL(ATOM_SALTWELL_TABLET,	NO_SPECULATION | NO_ITLB_MULTIHIT),
	VULNWL_INTEL(ATOM_SALTWELL_MID,		NO_SPECULATION | NO_ITLB_MULTIHIT),
	VULNWL_INTEL(ATOM_BONNELL,		NO_SPECULATION | NO_ITLB_MULTIHIT),
	VULNWL_INTEL(ATOM_BONNELL_MID,		NO_SPECULATION | NO_ITLB_MULTIHIT),

	VULNWL_INTEL(ATOM_SILVERMONT,		NO_SSB | NO_L1TF | MSBDS_ONLY | NO_SWAPGS | NO_ITLB_MULTIHIT),
	VULNWL_INTEL(ATOM_SILVERMONT_D,		NO_SSB | NO_L1TF | MSBDS_ONLY | NO_SWAPGS | NO_ITLB_MULTIHIT),
	VULNWL_INTEL(ATOM_SILVERMONT_MID,	NO_SSB | NO_L1TF | MSBDS_ONLY | NO_SWAPGS | NO_ITLB_MULTIHIT),
	VULNWL_INTEL(ATOM_AIRMONT,		NO_SSB | NO_L1TF | MSBDS_ONLY | NO_SWAPGS | NO_ITLB_MULTIHIT),
	VULNWL_INTEL(XEON_PHI_KNL,		NO_SSB | NO_L1TF | MSBDS_ONLY | NO_SWAPGS | NO_ITLB_MULTIHIT),
	VULNWL_INTEL(XEON_PHI_KNM,		NO_SSB | NO_L1TF | MSBDS_ONLY | NO_SWAPGS | NO_ITLB_MULTIHIT),

	VULNWL_INTEL(CORE_YONAH,		NO_SSB),

	VULNWL_INTEL(ATOM_AIRMONT_MID,		NO_L1TF | MSBDS_ONLY | NO_SWAPGS | NO_ITLB_MULTIHIT),
	VULNWL_INTEL(ATOM_AIRMONT_NP,		NO_L1TF | NO_SWAPGS | NO_ITLB_MULTIHIT),

	VULNWL_INTEL(ATOM_GOLDMONT,		NO_MDS | NO_L1TF | NO_SWAPGS | NO_ITLB_MULTIHIT),
	VULNWL_INTEL(ATOM_GOLDMONT_D,		NO_MDS | NO_L1TF | NO_SWAPGS | NO_ITLB_MULTIHIT),
	VULNWL_INTEL(ATOM_GOLDMONT_PLUS,	NO_MDS | NO_L1TF | NO_SWAPGS | NO_ITLB_MULTIHIT),

	/*
	 * Technically, swapgs isn't serializing on AMD (despite it previously
	 * being documented as such in the APM).  But according to AMD, %gs is
	 * updated non-speculatively, and the issuing of %gs-relative memory
	 * operands will be blocked until the %gs update completes, which is
	 * good enough for our purposes.
	 */

	VULNWL_INTEL(ATOM_TREMONT_D,		NO_ITLB_MULTIHIT),

	/* AMD Family 0xf - 0x12 */
	VULNWL_AMD(0x0f,	NO_MELTDOWN | NO_SSB | NO_L1TF | NO_MDS | NO_SWAPGS | NO_ITLB_MULTIHIT),
	VULNWL_AMD(0x10,	NO_MELTDOWN | NO_SSB | NO_L1TF | NO_MDS | NO_SWAPGS | NO_ITLB_MULTIHIT),
	VULNWL_AMD(0x11,	NO_MELTDOWN | NO_SSB | NO_L1TF | NO_MDS | NO_SWAPGS | NO_ITLB_MULTIHIT),
	VULNWL_AMD(0x12,	NO_MELTDOWN | NO_SSB | NO_L1TF | NO_MDS | NO_SWAPGS | NO_ITLB_MULTIHIT),

	/* FAMILY_ANY must be last, otherwise 0x0f - 0x12 matches won't work */
	VULNWL_AMD(X86_FAMILY_ANY,	NO_MELTDOWN | NO_L1TF | NO_MDS | NO_SWAPGS | NO_ITLB_MULTIHIT),
	VULNWL_HYGON(X86_FAMILY_ANY,	NO_MELTDOWN | NO_L1TF | NO_MDS | NO_SWAPGS | NO_ITLB_MULTIHIT),

	/* Zhaoxin Family 7 */
	VULNWL(CENTAUR,	7, X86_MODEL_ANY,	NO_SPECTRE_V2 | NO_SWAPGS),
	VULNWL(ZHAOXIN,	7, X86_MODEL_ANY,	NO_SPECTRE_V2 | NO_SWAPGS),
	{}
};

#define VULNBL_INTEL_STEPPINGS(model, steppings, issues)		   \
	X86_MATCH_VENDOR_FAM_MODEL_STEPPINGS_FEATURE(INTEL, 6,		   \
					    INTEL_FAM6_##model, steppings, \
					    X86_FEATURE_ANY, issues)

#define SRBDS		BIT(0)

static const struct x86_cpu_id cpu_vuln_blacklist[] __initconst = {
	VULNBL_INTEL_STEPPINGS(IVYBRIDGE,	X86_STEPPING_ANY,		SRBDS),
	VULNBL_INTEL_STEPPINGS(HASWELL,		X86_STEPPING_ANY,		SRBDS),
	VULNBL_INTEL_STEPPINGS(HASWELL_L,	X86_STEPPING_ANY,		SRBDS),
	VULNBL_INTEL_STEPPINGS(HASWELL_G,	X86_STEPPING_ANY,		SRBDS),
	VULNBL_INTEL_STEPPINGS(BROADWELL_G,	X86_STEPPING_ANY,		SRBDS),
	VULNBL_INTEL_STEPPINGS(BROADWELL,	X86_STEPPING_ANY,		SRBDS),
	VULNBL_INTEL_STEPPINGS(SKYLAKE_L,	X86_STEPPING_ANY,		SRBDS),
	VULNBL_INTEL_STEPPINGS(SKYLAKE,		X86_STEPPING_ANY,		SRBDS),
	VULNBL_INTEL_STEPPINGS(KABYLAKE_L,	X86_STEPPINGS(0x0, 0xC),	SRBDS),
	VULNBL_INTEL_STEPPINGS(KABYLAKE,	X86_STEPPINGS(0x0, 0xD),	SRBDS),
	{}
};

static bool __init cpu_matches(const struct x86_cpu_id *table, unsigned long which)
{
	const struct x86_cpu_id *m = x86_match_cpu(table);

	return m && !!(m->driver_data & which);
}

u64 x86_read_arch_cap_msr(void)
{
	u64 ia32_cap = 0;

	if (boot_cpu_has(X86_FEATURE_ARCH_CAPABILITIES))
		rdmsrl(MSR_IA32_ARCH_CAPABILITIES, ia32_cap);

	return ia32_cap;
}

static void __init cpu_set_bug_bits(struct cpuinfo_x86 *c)
{
	u64 ia32_cap = x86_read_arch_cap_msr();

	/* Set ITLB_MULTIHIT bug if cpu is not in the whitelist and not mitigated */
	if (!cpu_matches(cpu_vuln_whitelist, NO_ITLB_MULTIHIT) &&
	    !(ia32_cap & ARCH_CAP_PSCHANGE_MC_NO))
		setup_force_cpu_bug(X86_BUG_ITLB_MULTIHIT);

	if (cpu_matches(cpu_vuln_whitelist, NO_SPECULATION))
		return;

	setup_force_cpu_bug(X86_BUG_SPECTRE_V1);

	if (!cpu_matches(cpu_vuln_whitelist, NO_SPECTRE_V2))
		setup_force_cpu_bug(X86_BUG_SPECTRE_V2);

	if (!cpu_matches(cpu_vuln_whitelist, NO_SSB) &&
	    !(ia32_cap & ARCH_CAP_SSB_NO) &&
	   !cpu_has(c, X86_FEATURE_AMD_SSB_NO))
		setup_force_cpu_bug(X86_BUG_SPEC_STORE_BYPASS);

	if (ia32_cap & ARCH_CAP_IBRS_ALL)
		setup_force_cpu_cap(X86_FEATURE_IBRS_ENHANCED);

	if (!cpu_matches(cpu_vuln_whitelist, NO_MDS) &&
	    !(ia32_cap & ARCH_CAP_MDS_NO)) {
		setup_force_cpu_bug(X86_BUG_MDS);
		if (cpu_matches(cpu_vuln_whitelist, MSBDS_ONLY))
			setup_force_cpu_bug(X86_BUG_MSBDS_ONLY);
	}

	if (!cpu_matches(cpu_vuln_whitelist, NO_SWAPGS))
		setup_force_cpu_bug(X86_BUG_SWAPGS);

	/*
	 * When the CPU is not mitigated for TAA (TAA_NO=0) set TAA bug when:
	 *	- TSX is supported or
	 *	- TSX_CTRL is present
	 *
	 * TSX_CTRL check is needed for cases when TSX could be disabled before
	 * the kernel boot e.g. kexec.
	 * TSX_CTRL check alone is not sufficient for cases when the microcode
	 * update is not present or running as guest that don't get TSX_CTRL.
	 */
	if (!(ia32_cap & ARCH_CAP_TAA_NO) &&
	    (cpu_has(c, X86_FEATURE_RTM) ||
	     (ia32_cap & ARCH_CAP_TSX_CTRL_MSR)))
		setup_force_cpu_bug(X86_BUG_TAA);

	/*
	 * SRBDS affects CPUs which support RDRAND or RDSEED and are listed
	 * in the vulnerability blacklist.
	 */
	if ((cpu_has(c, X86_FEATURE_RDRAND) ||
	     cpu_has(c, X86_FEATURE_RDSEED)) &&
	    cpu_matches(cpu_vuln_blacklist, SRBDS))
		    setup_force_cpu_bug(X86_BUG_SRBDS);

	if (cpu_matches(cpu_vuln_whitelist, NO_MELTDOWN))
		return;

	/* Rogue Data Cache Load? No! */
	if (ia32_cap & ARCH_CAP_RDCL_NO)
		return;

	setup_force_cpu_bug(X86_BUG_CPU_MELTDOWN);

	if (cpu_matches(cpu_vuln_whitelist, NO_L1TF))
		return;

	setup_force_cpu_bug(X86_BUG_L1TF);
}

/*
 * The NOPL instruction is supposed to exist on all CPUs of family >= 6;
 * unfortunately, that's not true in practice because of early VIA
 * chips and (more importantly) broken virtualizers that are not easy
 * to detect. In the latter case it doesn't even *fail* reliably, so
 * probing for it doesn't even work. Disable it completely on 32-bit
 * unless we can find a reliable way to detect all the broken cases.
 * Enable it explicitly on 64-bit for non-constant inputs of cpu_has().
 */
static void detect_nopl(void)
{
#ifdef CONFIG_X86_32
	setup_clear_cpu_cap(X86_FEATURE_NOPL);
#else
	setup_force_cpu_cap(X86_FEATURE_NOPL);
#endif
}

/*
 * Do minimum CPU detection early.
 * Fields really needed: vendor, cpuid_level, family, model, mask,
 * cache alignment.
 * The others are not touched to avoid unwanted side effects.
 *
 * WARNING: this function is only called on the boot CPU.  Don't add code
 * here that is supposed to run on all CPUs.
 */
static void __init early_identify_cpu(struct cpuinfo_x86 *c)
{
#ifdef CONFIG_X86_64
	c->x86_clflush_size = 64;
	c->x86_phys_bits = 36;
	c->x86_virt_bits = 48;
#else
	c->x86_clflush_size = 32;
	c->x86_phys_bits = 32;
	c->x86_virt_bits = 32;
#endif
	c->x86_cache_alignment = c->x86_clflush_size;

	memset(&c->x86_capability, 0, sizeof(c->x86_capability));
	c->extended_cpuid_level = 0;

	if (!have_cpuid_p())
		identify_cpu_without_cpuid(c);

	/* cyrix could have cpuid enabled via c_identify()*/
	if (have_cpuid_p()) {
		cpu_detect(c);
		get_cpu_vendor(c);
		get_cpu_cap(c);
		get_cpu_address_sizes(c);
		setup_force_cpu_cap(X86_FEATURE_CPUID);

		if (this_cpu->c_early_init)
			this_cpu->c_early_init(c);

		c->cpu_index = 0;
		filter_cpuid_features(c, false);

		if (this_cpu->c_bsp_init)
			this_cpu->c_bsp_init(c);
	} else {
		setup_clear_cpu_cap(X86_FEATURE_CPUID);
	}

	setup_force_cpu_cap(X86_FEATURE_ALWAYS);

	cpu_set_bug_bits(c);

	cpu_set_core_cap_bits(c);

	fpu__init_system(c);

#ifdef CONFIG_X86_32
	/*
	 * Regardless of whether PCID is enumerated, the SDM says
	 * that it can't be enabled in 32-bit mode.
	 */
	setup_clear_cpu_cap(X86_FEATURE_PCID);
#endif

	/*
	 * Later in the boot process pgtable_l5_enabled() relies on
	 * cpu_feature_enabled(X86_FEATURE_LA57). If 5-level paging is not
	 * enabled by this point we need to clear the feature bit to avoid
	 * false-positives at the later stage.
	 *
	 * pgtable_l5_enabled() can be false here for several reasons:
	 *  - 5-level paging is disabled compile-time;
	 *  - it's 32-bit kernel;
	 *  - machine doesn't support 5-level paging;
	 *  - user specified 'no5lvl' in kernel command line.
	 */
	if (!pgtable_l5_enabled())
		setup_clear_cpu_cap(X86_FEATURE_LA57);

	detect_nopl();
}

void __init early_cpu_init(void)
{
	const struct cpu_dev *const *cdev;
	int count = 0;

#ifdef CONFIG_PROCESSOR_SELECT
	pr_info("KERNEL supported cpus:\n");
#endif

	for (cdev = __x86_cpu_dev_start; cdev < __x86_cpu_dev_end; cdev++) {
		const struct cpu_dev *cpudev = *cdev;

		if (count >= X86_VENDOR_NUM)
			break;
		cpu_devs[count] = cpudev;
		count++;

#ifdef CONFIG_PROCESSOR_SELECT
		{
			unsigned int j;

			for (j = 0; j < 2; j++) {
				if (!cpudev->c_ident[j])
					continue;
				pr_info("  %s %s\n", cpudev->c_vendor,
					cpudev->c_ident[j]);
			}
		}
#endif
	}
	early_identify_cpu(&boot_cpu_data);
}

static void detect_null_seg_behavior(struct cpuinfo_x86 *c)
{
#ifdef CONFIG_X86_64
	/*
	 * Empirically, writing zero to a segment selector on AMD does
	 * not clear the base, whereas writing zero to a segment
	 * selector on Intel does clear the base.  Intel's behavior
	 * allows slightly faster context switches in the common case
	 * where GS is unused by the prev and next threads.
	 *
	 * Since neither vendor documents this anywhere that I can see,
	 * detect it directly instead of hardcoding the choice by
	 * vendor.
	 *
	 * I've designated AMD's behavior as the "bug" because it's
	 * counterintuitive and less friendly.
	 */

	unsigned long old_base, tmp;
	rdmsrl(MSR_FS_BASE, old_base);
	wrmsrl(MSR_FS_BASE, 1);
	loadsegment(fs, 0);
	rdmsrl(MSR_FS_BASE, tmp);
	if (tmp != 0)
		set_cpu_bug(c, X86_BUG_NULL_SEG);
	wrmsrl(MSR_FS_BASE, old_base);
#endif
}

static void generic_identify(struct cpuinfo_x86 *c)
{
	c->extended_cpuid_level = 0;

	if (!have_cpuid_p())
		identify_cpu_without_cpuid(c);

	/* cyrix could have cpuid enabled via c_identify()*/
	if (!have_cpuid_p())
		return;

	cpu_detect(c);

	get_cpu_vendor(c);

	get_cpu_cap(c);

	get_cpu_address_sizes(c);

	if (c->cpuid_level >= 0x00000001) {
		c->initial_apicid = (cpuid_ebx(1) >> 24) & 0xFF;
#ifdef CONFIG_X86_32
# ifdef CONFIG_SMP
		c->apicid = apic->phys_pkg_id(c->initial_apicid, 0);
# else
		c->apicid = c->initial_apicid;
# endif
#endif
		c->phys_proc_id = c->initial_apicid;
	}

	get_model_name(c); /* Default name */

	detect_null_seg_behavior(c);

	/*
	 * ESPFIX is a strange bug.  All real CPUs have it.  Paravirt
	 * systems that run Linux at CPL > 0 may or may not have the
	 * issue, but, even if they have the issue, there's absolutely
	 * nothing we can do about it because we can't use the real IRET
	 * instruction.
	 *
	 * NB: For the time being, only 32-bit kernels support
	 * X86_BUG_ESPFIX as such.  64-bit kernels directly choose
	 * whether to apply espfix using paravirt hooks.  If any
	 * non-paravirt system ever shows up that does *not* have the
	 * ESPFIX issue, we can change this.
	 */
#ifdef CONFIG_X86_32
# ifdef CONFIG_PARAVIRT_XXL
	do {
		extern void native_iret(void);
		if (pv_ops.cpu.iret == native_iret)
			set_cpu_bug(c, X86_BUG_ESPFIX);
	} while (0);
# else
	set_cpu_bug(c, X86_BUG_ESPFIX);
# endif
#endif
}

/*
 * Validate that ACPI/mptables have the same information about the
 * effective APIC id and update the package map.
 */
static void validate_apic_and_package_id(struct cpuinfo_x86 *c)
{
#ifdef CONFIG_SMP
	unsigned int apicid, cpu = smp_processor_id();

	apicid = apic->cpu_present_to_apicid(cpu);

	if (apicid != c->apicid) {
		pr_err(FW_BUG "CPU%u: APIC id mismatch. Firmware: %x APIC: %x\n",
		       cpu, apicid, c->initial_apicid);
	}
	BUG_ON(topology_update_package_map(c->phys_proc_id, cpu));
	BUG_ON(topology_update_die_map(c->cpu_die_id, cpu));
#else
	c->logical_proc_id = 0;
#endif
}

/*
 * This does the hard work of actually picking apart the CPU stuff...
 */
static void identify_cpu(struct cpuinfo_x86 *c)
{
	int i;

	c->loops_per_jiffy = loops_per_jiffy;
	c->x86_cache_size = 0;
	c->x86_vendor = X86_VENDOR_UNKNOWN;
	c->x86_model = c->x86_stepping = 0;	/* So far unknown... */
	c->x86_vendor_id[0] = '\0'; /* Unset */
	c->x86_model_id[0] = '\0';  /* Unset */
	c->x86_max_cores = 1;
	c->x86_coreid_bits = 0;
	c->cu_id = 0xff;
#ifdef CONFIG_X86_64
	c->x86_clflush_size = 64;
	c->x86_phys_bits = 36;
	c->x86_virt_bits = 48;
#else
	c->cpuid_level = -1;	/* CPUID not detected */
	c->x86_clflush_size = 32;
	c->x86_phys_bits = 32;
	c->x86_virt_bits = 32;
#endif
	c->x86_cache_alignment = c->x86_clflush_size;
	memset(&c->x86_capability, 0, sizeof(c->x86_capability));
#ifdef CONFIG_X86_VMX_FEATURE_NAMES
	memset(&c->vmx_capability, 0, sizeof(c->vmx_capability));
#endif

	generic_identify(c);

	if (this_cpu->c_identify)
		this_cpu->c_identify(c);

	/* Clear/Set all flags overridden by options, after probe */
	apply_forced_caps(c);

#ifdef CONFIG_X86_64
	c->apicid = apic->phys_pkg_id(c->initial_apicid, 0);
#endif

	/*
	 * Vendor-specific initialization.  In this section we
	 * canonicalize the feature flags, meaning if there are
	 * features a certain CPU supports which CPUID doesn't
	 * tell us, CPUID claiming incorrect flags, or other bugs,
	 * we handle them here.
	 *
	 * At the end of this section, c->x86_capability better
	 * indicate the features this CPU genuinely supports!
	 */
	if (this_cpu->c_init)
		this_cpu->c_init(c);

	/* Disable the PN if appropriate */
	squash_the_stupid_serial_number(c);

	/* Set up SMEP/SMAP/UMIP */
	setup_smep(c);
	setup_smap(c);
	setup_umip(c);

	/*
	 * The vendor-specific functions might have changed features.
	 * Now we do "generic changes."
	 */

	/* Filter out anything that depends on CPUID levels we don't have */
	filter_cpuid_features(c, true);

	/* If the model name is still unset, do table lookup. */
	if (!c->x86_model_id[0]) {
		const char *p;
		p = table_lookup_model(c);
		if (p)
			strcpy(c->x86_model_id, p);
		else
			/* Last resort... */
			sprintf(c->x86_model_id, "%02x/%02x",
				c->x86, c->x86_model);
	}

#ifdef CONFIG_X86_64
	detect_ht(c);
#endif

	x86_init_rdrand(c);
	setup_pku(c);

	/*
	 * Clear/Set all flags overridden by options, need do it
	 * before following smp all cpus cap AND.
	 */
	apply_forced_caps(c);

	/*
	 * On SMP, boot_cpu_data holds the common feature set between
	 * all CPUs; so make sure that we indicate which features are
	 * common between the CPUs.  The first time this routine gets
	 * executed, c == &boot_cpu_data.
	 */
	if (c != &boot_cpu_data) {
		/* AND the already accumulated flags with these */
		for (i = 0; i < NCAPINTS; i++)
			boot_cpu_data.x86_capability[i] &= c->x86_capability[i];

		/* OR, i.e. replicate the bug flags */
		for (i = NCAPINTS; i < NCAPINTS + NBUGINTS; i++)
			c->x86_capability[i] |= boot_cpu_data.x86_capability[i];
	}

	/* Init Machine Check Exception if available. */
	mcheck_cpu_init(c);

	select_idle_routine(c);

#ifdef CONFIG_NUMA
	numa_add_cpu(smp_processor_id());
#endif
}

/*
 * Set up the CPU state needed to execute SYSENTER/SYSEXIT instructions
 * on 32-bit kernels:
 */
#ifdef CONFIG_X86_32
void enable_sep_cpu(void)
{
	struct tss_struct *tss;
	int cpu;

	if (!boot_cpu_has(X86_FEATURE_SEP))
		return;

	cpu = get_cpu();
	tss = &per_cpu(cpu_tss_rw, cpu);

	/*
	 * We cache MSR_IA32_SYSENTER_CS's value in the TSS's ss1 field --
	 * see the big comment in struct x86_hw_tss's definition.
	 */

	tss->x86_tss.ss1 = __KERNEL_CS;
	wrmsr(MSR_IA32_SYSENTER_CS, tss->x86_tss.ss1, 0);
	wrmsr(MSR_IA32_SYSENTER_ESP, (unsigned long)(cpu_entry_stack(cpu) + 1), 0);
	wrmsr(MSR_IA32_SYSENTER_EIP, (unsigned long)entry_SYSENTER_32, 0);

	put_cpu();
}
#endif

void __init identify_boot_cpu(void)
{
	identify_cpu(&boot_cpu_data);
#ifdef CONFIG_X86_32
	sysenter_setup();
	enable_sep_cpu();
#endif
	cpu_detect_tlb(&boot_cpu_data);
	setup_cr_pinning();

	tsx_init();
}

void identify_secondary_cpu(struct cpuinfo_x86 *c)
{
	BUG_ON(c == &boot_cpu_data);
	identify_cpu(c);
#ifdef CONFIG_X86_32
	enable_sep_cpu();
#endif
	mtrr_ap_init();
	validate_apic_and_package_id(c);
	x86_spec_ctrl_setup_ap();
	update_srbds_msr();
}

static __init int setup_noclflush(char *arg)
{
	setup_clear_cpu_cap(X86_FEATURE_CLFLUSH);
	setup_clear_cpu_cap(X86_FEATURE_CLFLUSHOPT);
	return 1;
}
__setup("noclflush", setup_noclflush);

void print_cpu_info(struct cpuinfo_x86 *c)
{
	const char *vendor = NULL;

	if (c->x86_vendor < X86_VENDOR_NUM) {
		vendor = this_cpu->c_vendor;
	} else {
		if (c->cpuid_level >= 0)
			vendor = c->x86_vendor_id;
	}

	if (vendor && !strstr(c->x86_model_id, vendor))
		pr_cont("%s ", vendor);

	if (c->x86_model_id[0])
		pr_cont("%s", c->x86_model_id);
	else
		pr_cont("%d86", c->x86);

	pr_cont(" (family: 0x%x, model: 0x%x", c->x86, c->x86_model);

	if (c->x86_stepping || c->cpuid_level >= 0)
		pr_cont(", stepping: 0x%x)\n", c->x86_stepping);
	else
		pr_cont(")\n");
}

/*
 * clearcpuid= was already parsed in fpu__init_parse_early_param.
 * But we need to keep a dummy __setup around otherwise it would
 * show up as an environment variable for init.
 */
static __init int setup_clearcpuid(char *arg)
{
	return 1;
}
__setup("clearcpuid=", setup_clearcpuid);

#ifdef CONFIG_X86_64
DEFINE_PER_CPU_FIRST(struct fixed_percpu_data,
		     fixed_percpu_data) __aligned(PAGE_SIZE) __visible;
EXPORT_PER_CPU_SYMBOL_GPL(fixed_percpu_data);

/*
 * The following percpu variables are hot.  Align current_task to
 * cacheline size such that they fall in the same cacheline.
 */
DEFINE_PER_CPU(struct task_struct *, current_task) ____cacheline_aligned =
	&init_task;
EXPORT_PER_CPU_SYMBOL(current_task);

DEFINE_PER_CPU(struct irq_stack *, hardirq_stack_ptr);
DEFINE_PER_CPU(unsigned int, irq_count) __visible = -1;

DEFINE_PER_CPU(int, __preempt_count) = INIT_PREEMPT_COUNT;
EXPORT_PER_CPU_SYMBOL(__preempt_count);

/* May not be marked __init: used by software suspend */
void syscall_init(void)
{
	wrmsr(MSR_STAR, 0, (__USER32_CS << 16) | __KERNEL_CS);
	wrmsrl(MSR_LSTAR, (unsigned long)entry_SYSCALL_64);

#ifdef CONFIG_IA32_EMULATION
	wrmsrl(MSR_CSTAR, (unsigned long)entry_SYSCALL_compat);
	/*
	 * This only works on Intel CPUs.
	 * On AMD CPUs these MSRs are 32-bit, CPU truncates MSR_IA32_SYSENTER_EIP.
	 * This does not cause SYSENTER to jump to the wrong location, because
	 * AMD doesn't allow SYSENTER in long mode (either 32- or 64-bit).
	 */
	wrmsrl_safe(MSR_IA32_SYSENTER_CS, (u64)__KERNEL_CS);
	wrmsrl_safe(MSR_IA32_SYSENTER_ESP,
		    (unsigned long)(cpu_entry_stack(smp_processor_id()) + 1));
	wrmsrl_safe(MSR_IA32_SYSENTER_EIP, (u64)entry_SYSENTER_compat);
#else
	wrmsrl(MSR_CSTAR, (unsigned long)ignore_sysret);
	wrmsrl_safe(MSR_IA32_SYSENTER_CS, (u64)GDT_ENTRY_INVALID_SEG);
	wrmsrl_safe(MSR_IA32_SYSENTER_ESP, 0ULL);
	wrmsrl_safe(MSR_IA32_SYSENTER_EIP, 0ULL);
#endif

	/* Flags to clear on syscall */
	wrmsrl(MSR_SYSCALL_MASK,
	       X86_EFLAGS_TF|X86_EFLAGS_DF|X86_EFLAGS_IF|
	       X86_EFLAGS_IOPL|X86_EFLAGS_AC|X86_EFLAGS_NT);
}

#else	/* CONFIG_X86_64 */

DEFINE_PER_CPU(struct task_struct *, current_task) = &init_task;
EXPORT_PER_CPU_SYMBOL(current_task);
DEFINE_PER_CPU(int, __preempt_count) = INIT_PREEMPT_COUNT;
EXPORT_PER_CPU_SYMBOL(__preempt_count);

/*
 * On x86_32, vm86 modifies tss.sp0, so sp0 isn't a reliable way to find
 * the top of the kernel stack.  Use an extra percpu variable to track the
 * top of the kernel stack directly.
 */
DEFINE_PER_CPU(unsigned long, cpu_current_top_of_stack) =
	(unsigned long)&init_thread_union + THREAD_SIZE;
EXPORT_PER_CPU_SYMBOL(cpu_current_top_of_stack);

#ifdef CONFIG_STACKPROTECTOR
DEFINE_PER_CPU_ALIGNED(struct stack_canary, stack_canary);
#endif

#endif	/* CONFIG_X86_64 */

/*
 * Clear all 6 debug registers:
 */
static void clear_all_debug_regs(void)
{
	int i;

	for (i = 0; i < 8; i++) {
		/* Ignore db4, db5 */
		if ((i == 4) || (i == 5))
			continue;

		set_debugreg(0, i);
	}
}

#ifdef CONFIG_KGDB
/*
 * Restore debug regs if using kgdbwait and you have a kernel debugger
 * connection established.
 */
static void dbg_restore_debug_regs(void)
{
	if (unlikely(kgdb_connected && arch_kgdb_ops.correct_hw_break))
		arch_kgdb_ops.correct_hw_break();
}
#else /* ! CONFIG_KGDB */
#define dbg_restore_debug_regs()
#endif /* ! CONFIG_KGDB */

static void wait_for_master_cpu(int cpu)
{
#ifdef CONFIG_SMP
	/*
	 * wait for ACK from master CPU before continuing
	 * with AP initialization
	 */
	WARN_ON(cpumask_test_and_set_cpu(cpu, cpu_initialized_mask));
	while (!cpumask_test_cpu(cpu, cpu_callout_mask))
		cpu_relax();
#endif
}

#ifdef CONFIG_X86_64
static inline void setup_getcpu(int cpu)
{
	unsigned long cpudata = vdso_encode_cpunode(cpu, early_cpu_to_node(cpu));
	struct desc_struct d = { };

	if (boot_cpu_has(X86_FEATURE_RDTSCP))
		write_rdtscp_aux(cpudata);

	/* Store CPU and node number in limit. */
	d.limit0 = cpudata;
	d.limit1 = cpudata >> 16;

	d.type = 5;		/* RO data, expand down, accessed */
	d.dpl = 3;		/* Visible to user code */
	d.s = 1;		/* Not a system segment */
	d.p = 1;		/* Present */
	d.d = 1;		/* 32-bit */

	write_gdt_entry(get_cpu_gdt_rw(cpu), GDT_ENTRY_CPUNODE, &d, DESCTYPE_S);
}

static inline void ucode_cpu_init(int cpu)
{
	if (cpu)
		load_ucode_ap();
}

static inline void tss_setup_ist(struct tss_struct *tss)
{
	/* Set up the per-CPU TSS IST stacks */
	tss->x86_tss.ist[IST_INDEX_DF] = __this_cpu_ist_top_va(DF);
	tss->x86_tss.ist[IST_INDEX_NMI] = __this_cpu_ist_top_va(NMI);
	tss->x86_tss.ist[IST_INDEX_DB] = __this_cpu_ist_top_va(DB);
	tss->x86_tss.ist[IST_INDEX_MCE] = __this_cpu_ist_top_va(MCE);
}

#else /* CONFIG_X86_64 */

static inline void setup_getcpu(int cpu) { }

static inline void ucode_cpu_init(int cpu)
{
	show_ucode_info_early();
}

static inline void tss_setup_ist(struct tss_struct *tss) { }

#endif /* !CONFIG_X86_64 */

static inline void tss_setup_io_bitmap(struct tss_struct *tss)
{
	tss->x86_tss.io_bitmap_base = IO_BITMAP_OFFSET_INVALID;

#ifdef CONFIG_X86_IOPL_IOPERM
	tss->io_bitmap.prev_max = 0;
	tss->io_bitmap.prev_sequence = 0;
	memset(tss->io_bitmap.bitmap, 0xff, sizeof(tss->io_bitmap.bitmap));
	/*
	 * Invalidate the extra array entry past the end of the all
	 * permission bitmap as required by the hardware.
	 */
	tss->io_bitmap.mapall[IO_BITMAP_LONGS] = ~0UL;
#endif
}

/*
 * cpu_init() initializes state that is per-CPU. Some data is already
 * initialized (naturally) in the bootstrap process, such as the GDT
 * and IDT. We reload them nevertheless, this function acts as a
 * 'CPU state barrier', nothing should get across.
 */
void cpu_init(void)
{
	struct tss_struct *tss = this_cpu_ptr(&cpu_tss_rw);
	struct task_struct *cur = current;
	int cpu = raw_smp_processor_id();

	wait_for_master_cpu(cpu);

	ucode_cpu_init(cpu);

#ifdef CONFIG_NUMA
	if (this_cpu_read(numa_node) == 0 &&
	    early_cpu_to_node(cpu) != NUMA_NO_NODE)
		set_numa_node(early_cpu_to_node(cpu));
#endif
	setup_getcpu(cpu);

	pr_debug("Initializing CPU#%d\n", cpu);

	if (IS_ENABLED(CONFIG_X86_64) || cpu_feature_enabled(X86_FEATURE_VME) ||
	    boot_cpu_has(X86_FEATURE_TSC) || boot_cpu_has(X86_FEATURE_DE))
		cr4_clear_bits(X86_CR4_VME|X86_CR4_PVI|X86_CR4_TSD|X86_CR4_DE);

	/*
	 * Initialize the per-CPU GDT with the boot GDT,
	 * and set up the GDT descriptor:
	 */
	switch_to_new_gdt(cpu);
	load_current_idt();

	if (IS_ENABLED(CONFIG_X86_64)) {
		loadsegment(fs, 0);
		memset(cur->thread.tls_array, 0, GDT_ENTRY_TLS_ENTRIES * 8);
		syscall_init();

		wrmsrl(MSR_FS_BASE, 0);
		wrmsrl(MSR_KERNEL_GS_BASE, 0);
		barrier();

		x2apic_setup();
	}

	mmgrab(&init_mm);
	cur->active_mm = &init_mm;
	BUG_ON(cur->mm);
	initialize_tlbstate_and_flush();
	enter_lazy_tlb(&init_mm, cur);

	/* Initialize the TSS. */
	tss_setup_ist(tss);
	tss_setup_io_bitmap(tss);
	set_tss_desc(cpu, &get_cpu_entry_area(cpu)->tss.x86_tss);

	load_TR_desc();
	/*
	 * sp0 points to the entry trampoline stack regardless of what task
	 * is running.
	 */
	load_sp0((unsigned long)(cpu_entry_stack(cpu) + 1));

	load_mm_ldt(&init_mm);

	clear_all_debug_regs();
	dbg_restore_debug_regs();

	doublefault_init_cpu_tss();

	fpu__init_cpu();

	if (is_uv_system())
		uv_cpu_init();

	load_fixmap_gdt(cpu);
}

/*
 * The microcode loader calls this upon late microcode load to recheck features,
 * only when microcode has been updated. Caller holds microcode_mutex and CPU
 * hotplug lock.
 */
void microcode_check(void)
{
	struct cpuinfo_x86 info;

	perf_check_microcode();

	/* Reload CPUID max function as it might've changed. */
	info.cpuid_level = cpuid_eax(0);

	/*
	 * Copy all capability leafs to pick up the synthetic ones so that
	 * memcmp() below doesn't fail on that. The ones coming from CPUID will
	 * get overwritten in get_cpu_cap().
	 */
	memcpy(&info.x86_capability, &boot_cpu_data.x86_capability, sizeof(info.x86_capability));

	get_cpu_cap(&info);

	if (!memcmp(&info.x86_capability, &boot_cpu_data.x86_capability, sizeof(info.x86_capability)))
		return;

	pr_warn("x86/CPU: CPU features have changed after loading microcode, but might not take effect.\n");
	pr_warn("x86/CPU: Please consider either early loading through initrd/built-in or a potential BIOS update.\n");
}

/*
 * Invoked from core CPU hotplug code after hotplug operations
 */
void arch_smt_update(void)
{
	/* Handle the speculative execution misfeatures */
	cpu_bugs_smt_update();
	/* Check whether IPI broadcasting can be enabled */
	apic_smt_update();
}<|MERGE_RESOLUTION|>--- conflicted
+++ resolved
@@ -406,25 +406,6 @@
 		__write_cr4(newval);
 	}
 }
-<<<<<<< HEAD
-#if IS_MODULE(CONFIG_LKDTM)
-EXPORT_SYMBOL_GPL(native_write_cr4);
-#endif
-
-void cr4_update_irqsoff(unsigned long set, unsigned long clear)
-{
-	unsigned long newval, cr4 = this_cpu_read(cpu_tlbstate.cr4);
-
-	lockdep_assert_irqs_disabled();
-
-	newval = (cr4 & ~clear) | set;
-	if (newval != cr4) {
-		this_cpu_write(cpu_tlbstate.cr4, newval);
-		__write_cr4(newval);
-	}
-}
-=======
->>>>>>> 84569f32
 EXPORT_SYMBOL(cr4_update_irqsoff);
 
 /* Read the CR4 shadow. */
