--- conflicted
+++ resolved
@@ -387,11 +387,8 @@
 #define COMPAT_ARCH_SETUP_ADDITIONAL_PAGES(bprm, ex, interpreter)	\
 	compat_arch_setup_additional_pages(bprm, interpreter,		\
 					   (ex->e_machine == EM_X86_64))
-<<<<<<< HEAD
-=======
 
 extern bool arch_syscall_is_vdso_sigreturn(struct pt_regs *regs);
->>>>>>> c6156e1d
 
 /* Do not change the values. See get_align_mask() */
 enum align_flags {
