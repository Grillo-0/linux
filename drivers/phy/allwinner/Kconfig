--- conflicted
+++ resolved
@@ -21,12 +21,8 @@
 
 config PHY_SUN6I_MIPI_DPHY
 	tristate "Allwinner A31 MIPI D-PHY Support"
-<<<<<<< HEAD
-	depends on ARCH_SUNXI && HAS_IOMEM && OF
-=======
 	depends on ARCH_SUNXI || COMPILE_TEST
 	depends on HAS_IOMEM
->>>>>>> 0ecfebd2
 	depends on RESET_CONTROLLER
 	select GENERIC_PHY
 	select GENERIC_PHY_MIPI_DPHY
