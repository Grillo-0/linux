// SPDX-License-Identifier: GPL-2.0
/*
 * n_gsm.c GSM 0710 tty multiplexor
 * Copyright (c) 2009/10 Intel Corporation
 *
 *	* THIS IS A DEVELOPMENT SNAPSHOT IT IS NOT A FINAL RELEASE *
 *
 * Outgoing path:
 * tty -> DLCI fifo -> scheduler -> GSM MUX data queue    ---o-> ldisc
 * control message               -> GSM MUX control queue --´
 *
 * Incoming path:
 * ldisc -> gsm_queue() -o--> tty
 *                        `-> gsm_control_response()
 *
 * TO DO:
 *	Mostly done:	ioctls for setting modes/timing
 *	Partly done:	hooks so you can pull off frames to non tty devs
 *	Restart DLCI 0 when it closes ?
 *	Improve the tx engine
 *	Resolve tx side locking by adding a queue_head and routing
 *		all control traffic via it
 *	General tidy/document
 *	Review the locking/move to refcounts more (mux now moved to an
 *		alloc/free model ready)
 *	Use newest tty open/close port helpers and install hooks
 *	What to do about power functions ?
 *	Termios setting and negotiation
 *	Do we need a 'which mux are you' ioctl to correlate mux and tty sets
 *
 */

#include <linux/types.h>
#include <linux/major.h>
#include <linux/errno.h>
#include <linux/signal.h>
#include <linux/fcntl.h>
#include <linux/sched/signal.h>
#include <linux/interrupt.h>
#include <linux/tty.h>
#include <linux/ctype.h>
#include <linux/mm.h>
#include <linux/string.h>
#include <linux/slab.h>
#include <linux/poll.h>
#include <linux/bitops.h>
#include <linux/file.h>
#include <linux/uaccess.h>
#include <linux/module.h>
#include <linux/timer.h>
#include <linux/tty_flip.h>
#include <linux/tty_driver.h>
#include <linux/serial.h>
#include <linux/kfifo.h>
#include <linux/skbuff.h>
#include <net/arp.h>
#include <linux/ip.h>
#include <linux/netdevice.h>
#include <linux/etherdevice.h>
#include <linux/gsmmux.h>
#include "tty.h"

static int debug;
module_param(debug, int, 0600);

/* Module debug bits */
#define DBG_DUMP	BIT(0) /* Data transmission dump. */
#define DBG_CD_ON	BIT(1) /* Always assume CD line on. */
#define DBG_DATA	BIT(2) /* Data transmission details. */
#define DBG_ERRORS	BIT(3) /* Details for fail conditions. */
#define DBG_TTY		BIT(4) /* Transmission statistics for DLCI TTYs. */
#define DBG_PAYLOAD	BIT(5) /* Limits DBG_DUMP to payload frames. */

/* Defaults: these are from the specification */

#define T1	10		/* 100mS */
#define T2	34		/* 333mS */
#define N2	3		/* Retry 3 times */

/* Use long timers for testing at low speed with debug on */
#ifdef DEBUG_TIMING
#define T1	100
#define T2	200
#endif

/*
 * Semi-arbitrary buffer size limits. 0710 is normally run with 32-64 byte
 * limits so this is plenty
 */
#define MAX_MRU 1500
#define MAX_MTU 1500
/* SOF, ADDR, CTRL, LEN1, LEN2, ..., FCS, EOF */
#define PROT_OVERHEAD 7
#define	GSM_NET_TX_TIMEOUT (HZ*10)

/*
 *	struct gsm_mux_net	-	network interface
 *
 *	Created when net interface is initialized.
 */
struct gsm_mux_net {
	struct kref ref;
	struct gsm_dlci *dlci;
};

/*
 *	Each block of data we have queued to go out is in the form of
 *	a gsm_msg which holds everything we need in a link layer independent
 *	format
 */

struct gsm_msg {
	struct list_head list;
	u8 addr;		/* DLCI address + flags */
	u8 ctrl;		/* Control byte + flags */
	unsigned int len;	/* Length of data block (can be zero) */
	unsigned char *data;	/* Points into buffer but not at the start */
	unsigned char buffer[];
};

enum gsm_dlci_state {
	DLCI_CLOSED,
	DLCI_OPENING,		/* Sending SABM not seen UA */
	DLCI_OPEN,		/* SABM/UA complete */
	DLCI_CLOSING,		/* Sending DISC not seen UA/DM */
};

enum gsm_dlci_mode {
	DLCI_MODE_ABM,		/* Normal Asynchronous Balanced Mode */
	DLCI_MODE_ADM,		/* Asynchronous Disconnected Mode */
};

/*
 *	Each active data link has a gsm_dlci structure associated which ties
 *	the link layer to an optional tty (if the tty side is open). To avoid
 *	complexity right now these are only ever freed up when the mux is
 *	shut down.
 *
 *	At the moment we don't free DLCI objects until the mux is torn down
 *	this avoid object life time issues but might be worth review later.
 */

struct gsm_dlci {
	struct gsm_mux *gsm;
	int addr;
	enum gsm_dlci_state state;
	struct mutex mutex;

	/* Link layer */
	enum gsm_dlci_mode mode;
	spinlock_t lock;	/* Protects the internal state */
	struct timer_list t1;	/* Retransmit timer for SABM and UA */
	int retries;
	/* Uplink tty if active */
	struct tty_port port;	/* The tty bound to this DLCI if there is one */
#define TX_SIZE		4096    /* Must be power of 2. */
	struct kfifo fifo;	/* Queue fifo for the DLCI */
	int adaption;		/* Adaption layer in use */
	int prev_adaption;
	u32 modem_rx;		/* Our incoming virtual modem lines */
	u32 modem_tx;		/* Our outgoing modem lines */
	bool dead;		/* Refuse re-open */
	/* Flow control */
	bool throttled;		/* Private copy of throttle state */
	bool constipated;	/* Throttle status for outgoing */
	/* Packetised I/O */
	struct sk_buff *skb;	/* Frame being sent */
	struct sk_buff_head skb_list;	/* Queued frames */
	/* Data handling callback */
	void (*data)(struct gsm_dlci *dlci, const u8 *data, int len);
	void (*prev_data)(struct gsm_dlci *dlci, const u8 *data, int len);
	struct net_device *net; /* network interface, if created */
};

/* Total number of supported devices */
#define GSM_TTY_MINORS		256

/* DLCI 0, 62/63 are special or reserved see gsmtty_open */

#define NUM_DLCI		64

/*
 *	DLCI 0 is used to pass control blocks out of band of the data
 *	flow (and with a higher link priority). One command can be outstanding
 *	at a time and we use this structure to manage them. They are created
 *	and destroyed by the user context, and updated by the receive paths
 *	and timers
 */

struct gsm_control {
	u8 cmd;		/* Command we are issuing */
	u8 *data;	/* Data for the command in case we retransmit */
	int len;	/* Length of block for retransmission */
	int done;	/* Done flag */
	int error;	/* Error if any */
};

enum gsm_encoding {
	GSM_BASIC_OPT,
	GSM_ADV_OPT,
};

enum gsm_mux_state {
	GSM_SEARCH,
	GSM_START,
	GSM_ADDRESS,
	GSM_CONTROL,
	GSM_LEN,
	GSM_DATA,
	GSM_FCS,
	GSM_OVERRUN,
	GSM_LEN0,
	GSM_LEN1,
	GSM_SSOF,
};

/*
 *	Each GSM mux we have is represented by this structure. If we are
 *	operating as an ldisc then we use this structure as our ldisc
 *	state. We need to sort out lifetimes and locking with respect
 *	to the gsm mux array. For now we don't free DLCI objects that
 *	have been instantiated until the mux itself is terminated.
 *
 *	To consider further: tty open versus mux shutdown.
 */

struct gsm_mux {
	struct tty_struct *tty;		/* The tty our ldisc is bound to */
	spinlock_t lock;
	struct mutex mutex;
	unsigned int num;
	struct kref ref;

	/* Events on the GSM channel */
	wait_queue_head_t event;

	/* ldisc send work */
	struct work_struct tx_work;

	/* Bits for GSM mode decoding */

	/* Framing Layer */
	unsigned char *buf;
	enum gsm_mux_state state;
	unsigned int len;
	unsigned int address;
	unsigned int count;
	bool escape;
	enum gsm_encoding encoding;
	u8 control;
	u8 fcs;
	u8 *txframe;			/* TX framing buffer */

	/* Method for the receiver side */
	void (*receive)(struct gsm_mux *gsm, u8 ch);

	/* Link Layer */
	unsigned int mru;
	unsigned int mtu;
	int initiator;			/* Did we initiate connection */
	bool dead;			/* Has the mux been shut down */
	struct gsm_dlci *dlci[NUM_DLCI];
	int old_c_iflag;		/* termios c_iflag value before attach */
	bool constipated;		/* Asked by remote to shut up */
	bool has_devices;		/* Devices were registered */

	struct mutex tx_mutex;
	unsigned int tx_bytes;		/* TX data outstanding */
#define TX_THRESH_HI		8192
#define TX_THRESH_LO		2048
	struct list_head tx_ctrl_list;	/* Pending control packets */
	struct list_head tx_data_list;	/* Pending data packets */

	/* Control messages */
	struct delayed_work kick_timeout;	/* Kick TX queuing on timeout */
	struct timer_list t2_timer;	/* Retransmit timer for commands */
	int cretries;			/* Command retry counter */
	struct gsm_control *pending_cmd;/* Our current pending command */
	spinlock_t control_lock;	/* Protects the pending command */

	/* Configuration */
	int adaption;		/* 1 or 2 supported */
	u8 ftype;		/* UI or UIH */
	int t1, t2;		/* Timers in 1/100th of a sec */
	int n2;			/* Retry count */

	/* Statistics (not currently exposed) */
	unsigned long bad_fcs;
	unsigned long malformed;
	unsigned long io_error;
	unsigned long bad_size;
	unsigned long unsupported;
};


/*
 *	Mux objects - needed so that we can translate a tty index into the
 *	relevant mux and DLCI.
 */

#define MAX_MUX		4			/* 256 minors */
static struct gsm_mux *gsm_mux[MAX_MUX];	/* GSM muxes */
static DEFINE_SPINLOCK(gsm_mux_lock);

static struct tty_driver *gsm_tty_driver;

/*
 *	This section of the driver logic implements the GSM encodings
 *	both the basic and the 'advanced'. Reliable transport is not
 *	supported.
 */

#define CR			0x02
#define EA			0x01
#define	PF			0x10

/* I is special: the rest are ..*/
#define RR			0x01
#define UI			0x03
#define RNR			0x05
#define REJ			0x09
#define DM			0x0F
#define SABM			0x2F
#define DISC			0x43
#define UA			0x63
#define	UIH			0xEF

/* Channel commands */
#define CMD_NSC			0x09
#define CMD_TEST		0x11
#define CMD_PSC			0x21
#define CMD_RLS			0x29
#define CMD_FCOFF		0x31
#define CMD_PN			0x41
#define CMD_RPN			0x49
#define CMD_FCON		0x51
#define CMD_CLD			0x61
#define CMD_SNC			0x69
#define CMD_MSC			0x71

/* Virtual modem bits */
#define MDM_FC			0x01
#define MDM_RTC			0x02
#define MDM_RTR			0x04
#define MDM_IC			0x20
#define MDM_DV			0x40

#define GSM0_SOF		0xF9
#define GSM1_SOF		0x7E
#define GSM1_ESCAPE		0x7D
#define GSM1_ESCAPE_BITS	0x20
#define XON			0x11
#define XOFF			0x13
#define ISO_IEC_646_MASK	0x7F

static const struct tty_port_operations gsm_port_ops;

/*
 *	CRC table for GSM 0710
 */

static const u8 gsm_fcs8[256] = {
	0x00, 0x91, 0xE3, 0x72, 0x07, 0x96, 0xE4, 0x75,
	0x0E, 0x9F, 0xED, 0x7C, 0x09, 0x98, 0xEA, 0x7B,
	0x1C, 0x8D, 0xFF, 0x6E, 0x1B, 0x8A, 0xF8, 0x69,
	0x12, 0x83, 0xF1, 0x60, 0x15, 0x84, 0xF6, 0x67,
	0x38, 0xA9, 0xDB, 0x4A, 0x3F, 0xAE, 0xDC, 0x4D,
	0x36, 0xA7, 0xD5, 0x44, 0x31, 0xA0, 0xD2, 0x43,
	0x24, 0xB5, 0xC7, 0x56, 0x23, 0xB2, 0xC0, 0x51,
	0x2A, 0xBB, 0xC9, 0x58, 0x2D, 0xBC, 0xCE, 0x5F,
	0x70, 0xE1, 0x93, 0x02, 0x77, 0xE6, 0x94, 0x05,
	0x7E, 0xEF, 0x9D, 0x0C, 0x79, 0xE8, 0x9A, 0x0B,
	0x6C, 0xFD, 0x8F, 0x1E, 0x6B, 0xFA, 0x88, 0x19,
	0x62, 0xF3, 0x81, 0x10, 0x65, 0xF4, 0x86, 0x17,
	0x48, 0xD9, 0xAB, 0x3A, 0x4F, 0xDE, 0xAC, 0x3D,
	0x46, 0xD7, 0xA5, 0x34, 0x41, 0xD0, 0xA2, 0x33,
	0x54, 0xC5, 0xB7, 0x26, 0x53, 0xC2, 0xB0, 0x21,
	0x5A, 0xCB, 0xB9, 0x28, 0x5D, 0xCC, 0xBE, 0x2F,
	0xE0, 0x71, 0x03, 0x92, 0xE7, 0x76, 0x04, 0x95,
	0xEE, 0x7F, 0x0D, 0x9C, 0xE9, 0x78, 0x0A, 0x9B,
	0xFC, 0x6D, 0x1F, 0x8E, 0xFB, 0x6A, 0x18, 0x89,
	0xF2, 0x63, 0x11, 0x80, 0xF5, 0x64, 0x16, 0x87,
	0xD8, 0x49, 0x3B, 0xAA, 0xDF, 0x4E, 0x3C, 0xAD,
	0xD6, 0x47, 0x35, 0xA4, 0xD1, 0x40, 0x32, 0xA3,
	0xC4, 0x55, 0x27, 0xB6, 0xC3, 0x52, 0x20, 0xB1,
	0xCA, 0x5B, 0x29, 0xB8, 0xCD, 0x5C, 0x2E, 0xBF,
	0x90, 0x01, 0x73, 0xE2, 0x97, 0x06, 0x74, 0xE5,
	0x9E, 0x0F, 0x7D, 0xEC, 0x99, 0x08, 0x7A, 0xEB,
	0x8C, 0x1D, 0x6F, 0xFE, 0x8B, 0x1A, 0x68, 0xF9,
	0x82, 0x13, 0x61, 0xF0, 0x85, 0x14, 0x66, 0xF7,
	0xA8, 0x39, 0x4B, 0xDA, 0xAF, 0x3E, 0x4C, 0xDD,
	0xA6, 0x37, 0x45, 0xD4, 0xA1, 0x30, 0x42, 0xD3,
	0xB4, 0x25, 0x57, 0xC6, 0xB3, 0x22, 0x50, 0xC1,
	0xBA, 0x2B, 0x59, 0xC8, 0xBD, 0x2C, 0x5E, 0xCF
};

#define INIT_FCS	0xFF
#define GOOD_FCS	0xCF

static int gsmld_output(struct gsm_mux *gsm, u8 *data, int len);
static int gsm_modem_update(struct gsm_dlci *dlci, u8 brk);
static struct gsm_msg *gsm_data_alloc(struct gsm_mux *gsm, u8 addr, int len,
								u8 ctrl);
static int gsm_send_packet(struct gsm_mux *gsm, struct gsm_msg *msg);
static void gsmld_write_trigger(struct gsm_mux *gsm);
static void gsmld_write_task(struct work_struct *work);

/**
 *	gsm_fcs_add	-	update FCS
 *	@fcs: Current FCS
 *	@c: Next data
 *
 *	Update the FCS to include c. Uses the algorithm in the specification
 *	notes.
 */

static inline u8 gsm_fcs_add(u8 fcs, u8 c)
{
	return gsm_fcs8[fcs ^ c];
}

/**
 *	gsm_fcs_add_block	-	update FCS for a block
 *	@fcs: Current FCS
 *	@c: buffer of data
 *	@len: length of buffer
 *
 *	Update the FCS to include c. Uses the algorithm in the specification
 *	notes.
 */

static inline u8 gsm_fcs_add_block(u8 fcs, u8 *c, int len)
{
	while (len--)
		fcs = gsm_fcs8[fcs ^ *c++];
	return fcs;
}

/**
 *	gsm_read_ea		-	read a byte into an EA
 *	@val: variable holding value
 *	@c: byte going into the EA
 *
 *	Processes one byte of an EA. Updates the passed variable
 *	and returns 1 if the EA is now completely read
 */

static int gsm_read_ea(unsigned int *val, u8 c)
{
	/* Add the next 7 bits into the value */
	*val <<= 7;
	*val |= c >> 1;
	/* Was this the last byte of the EA 1 = yes*/
	return c & EA;
}

/**
 *	gsm_read_ea_val	-	read a value until EA
 *	@val: variable holding value
 *	@data: buffer of data
 *	@dlen: length of data
 *
 *	Processes an EA value. Updates the passed variable and
 *	returns the processed data length.
 */
static unsigned int gsm_read_ea_val(unsigned int *val, const u8 *data, int dlen)
{
	unsigned int len = 0;

	for (; dlen > 0; dlen--) {
		len++;
		if (gsm_read_ea(val, *data++))
			break;
	}
	return len;
}

/**
 *	gsm_encode_modem	-	encode modem data bits
 *	@dlci: DLCI to encode from
 *
 *	Returns the correct GSM encoded modem status bits (6 bit field) for
 *	the current status of the DLCI and attached tty object
 */

static u8 gsm_encode_modem(const struct gsm_dlci *dlci)
{
	u8 modembits = 0;
	/* FC is true flow control not modem bits */
	if (dlci->throttled)
		modembits |= MDM_FC;
	if (dlci->modem_tx & TIOCM_DTR)
		modembits |= MDM_RTC;
	if (dlci->modem_tx & TIOCM_RTS)
		modembits |= MDM_RTR;
	if (dlci->modem_tx & TIOCM_RI)
		modembits |= MDM_IC;
	if (dlci->modem_tx & TIOCM_CD || dlci->gsm->initiator)
		modembits |= MDM_DV;
	return modembits;
}

static void gsm_hex_dump_bytes(const char *fname, const u8 *data,
			       unsigned long len)
{
	char *prefix;

	if (!fname) {
		print_hex_dump(KERN_INFO, "", DUMP_PREFIX_NONE, 16, 1, data, len,
			       true);
		return;
	}

	prefix = kasprintf(GFP_ATOMIC, "%s: ", fname);
	if (!prefix)
		return;
	print_hex_dump(KERN_INFO, prefix, DUMP_PREFIX_OFFSET, 16, 1, data, len,
		       true);
	kfree(prefix);
}

/**
 *	gsm_register_devices	-	register all tty devices for a given mux index
 *
 *	@driver: the tty driver that describes the tty devices
 *	@index:  the mux number is used to calculate the minor numbers of the
 *	         ttys for this mux and may differ from the position in the
 *	         mux array.
 */
static int gsm_register_devices(struct tty_driver *driver, unsigned int index)
{
	struct device *dev;
	int i;
	unsigned int base;

	if (!driver || index >= MAX_MUX)
		return -EINVAL;

	base = index * NUM_DLCI; /* first minor for this index */
	for (i = 1; i < NUM_DLCI; i++) {
		/* Don't register device 0 - this is the control channel
		 * and not a usable tty interface
		 */
		dev = tty_register_device(gsm_tty_driver, base + i, NULL);
		if (IS_ERR(dev)) {
			if (debug & DBG_ERRORS)
				pr_info("%s failed to register device minor %u",
					__func__, base + i);
			for (i--; i >= 1; i--)
				tty_unregister_device(gsm_tty_driver, base + i);
			return PTR_ERR(dev);
		}
	}

	return 0;
}

/**
 *	gsm_unregister_devices	-	unregister all tty devices for a given mux index
 *
 *	@driver: the tty driver that describes the tty devices
 *	@index:  the mux number is used to calculate the minor numbers of the
 *	         ttys for this mux and may differ from the position in the
 *	         mux array.
 */
static void gsm_unregister_devices(struct tty_driver *driver,
				   unsigned int index)
{
	int i;
	unsigned int base;

	if (!driver || index >= MAX_MUX)
		return;

	base = index * NUM_DLCI; /* first minor for this index */
	for (i = 1; i < NUM_DLCI; i++) {
		/* Don't unregister device 0 - this is the control
		 * channel and not a usable tty interface
		 */
		tty_unregister_device(gsm_tty_driver, base + i);
	}
}

/**
 *	gsm_print_packet	-	display a frame for debug
 *	@hdr: header to print before decode
 *	@addr: address EA from the frame
 *	@cr: C/R bit seen as initiator
 *	@control: control including PF bit
 *	@data: following data bytes
 *	@dlen: length of data
 *
 *	Displays a packet in human readable format for debugging purposes. The
 *	style is based on amateur radio LAP-B dump display.
 */

static void gsm_print_packet(const char *hdr, int addr, int cr,
					u8 control, const u8 *data, int dlen)
{
	if (!(debug & DBG_DUMP))
		return;
	/* Only show user payload frames if debug & DBG_PAYLOAD */
	if (!(debug & DBG_PAYLOAD) && addr != 0)
		if ((control & ~PF) == UI || (control & ~PF) == UIH)
			return;

	pr_info("%s %d) %c: ", hdr, addr, "RC"[cr]);

	switch (control & ~PF) {
	case SABM:
		pr_cont("SABM");
		break;
	case UA:
		pr_cont("UA");
		break;
	case DISC:
		pr_cont("DISC");
		break;
	case DM:
		pr_cont("DM");
		break;
	case UI:
		pr_cont("UI");
		break;
	case UIH:
		pr_cont("UIH");
		break;
	default:
		if (!(control & 0x01)) {
			pr_cont("I N(S)%d N(R)%d",
				(control & 0x0E) >> 1, (control & 0xE0) >> 5);
		} else switch (control & 0x0F) {
			case RR:
				pr_cont("RR(%d)", (control & 0xE0) >> 5);
				break;
			case RNR:
				pr_cont("RNR(%d)", (control & 0xE0) >> 5);
				break;
			case REJ:
				pr_cont("REJ(%d)", (control & 0xE0) >> 5);
				break;
			default:
				pr_cont("[%02X]", control);
		}
	}

	if (control & PF)
		pr_cont("(P)");
	else
		pr_cont("(F)");

	gsm_hex_dump_bytes(NULL, data, dlen);
}


/*
 *	Link level transmission side
 */

/**
 *	gsm_stuff_frame	-	bytestuff a packet
 *	@input: input buffer
 *	@output: output buffer
 *	@len: length of input
 *
 *	Expand a buffer by bytestuffing it. The worst case size change
 *	is doubling and the caller is responsible for handing out
 *	suitable sized buffers.
 */

static int gsm_stuff_frame(const u8 *input, u8 *output, int len)
{
	int olen = 0;
	while (len--) {
		if (*input == GSM1_SOF || *input == GSM1_ESCAPE
		    || (*input & ISO_IEC_646_MASK) == XON
		    || (*input & ISO_IEC_646_MASK) == XOFF) {
			*output++ = GSM1_ESCAPE;
			*output++ = *input++ ^ GSM1_ESCAPE_BITS;
			olen++;
		} else
			*output++ = *input++;
		olen++;
	}
	return olen;
}

/**
 *	gsm_send	-	send a control frame
 *	@gsm: our GSM mux
 *	@addr: address for control frame
 *	@cr: command/response bit seen as initiator
 *	@control:  control byte including PF bit
 *
 *	Format up and transmit a control frame. These should be transmitted
 *	ahead of data when they are needed.
 */
static int gsm_send(struct gsm_mux *gsm, int addr, int cr, int control)
{
	struct gsm_msg *msg;
	u8 *dp;
	int ocr;

	msg = gsm_data_alloc(gsm, addr, 0, control);
	if (!msg)
		return -ENOMEM;

	/* toggle C/R coding if not initiator */
	ocr = cr ^ (gsm->initiator ? 0 : 1);

	msg->data -= 3;
	dp = msg->data;
	*dp++ = (addr << 2) | (ocr << 1) | EA;
	*dp++ = control;

	if (gsm->encoding == GSM_BASIC_OPT)
		*dp++ = EA; /* Length of data = 0 */

	*dp = 0xFF - gsm_fcs_add_block(INIT_FCS, msg->data, dp - msg->data);
	msg->len = (dp - msg->data) + 1;

	gsm_print_packet("Q->", addr, cr, control, NULL, 0);

	mutex_lock(&gsm->tx_mutex);
	list_add_tail(&msg->list, &gsm->tx_ctrl_list);
	gsm->tx_bytes += msg->len;
	mutex_unlock(&gsm->tx_mutex);
	gsmld_write_trigger(gsm);

	return 0;
}

/**
 *	gsm_dlci_clear_queues	-	remove outstanding data for a DLCI
 *	@gsm: mux
 *	@dlci: clear for this DLCI
 *
 *	Clears the data queues for a given DLCI.
 */
static void gsm_dlci_clear_queues(struct gsm_mux *gsm, struct gsm_dlci *dlci)
{
	struct gsm_msg *msg, *nmsg;
	int addr = dlci->addr;
	unsigned long flags;

	/* Clear DLCI write fifo first */
	spin_lock_irqsave(&dlci->lock, flags);
	kfifo_reset(&dlci->fifo);
	spin_unlock_irqrestore(&dlci->lock, flags);

	/* Clear data packets in MUX write queue */
	mutex_lock(&gsm->tx_mutex);
	list_for_each_entry_safe(msg, nmsg, &gsm->tx_data_list, list) {
		if (msg->addr != addr)
			continue;
		gsm->tx_bytes -= msg->len;
		list_del(&msg->list);
		kfree(msg);
	}
	mutex_unlock(&gsm->tx_mutex);
}

/**
 *	gsm_response	-	send a control response
 *	@gsm: our GSM mux
 *	@addr: address for control frame
 *	@control:  control byte including PF bit
 *
 *	Format up and transmit a link level response frame.
 */

static inline void gsm_response(struct gsm_mux *gsm, int addr, int control)
{
	gsm_send(gsm, addr, 0, control);
}

/**
 *	gsm_command	-	send a control command
 *	@gsm: our GSM mux
 *	@addr: address for control frame
 *	@control:  control byte including PF bit
 *
 *	Format up and transmit a link level command frame.
 */

static inline void gsm_command(struct gsm_mux *gsm, int addr, int control)
{
	gsm_send(gsm, addr, 1, control);
}

/* Data transmission */

#define HDR_LEN		6	/* ADDR CTRL [LEN.2] DATA FCS */

/**
 *	gsm_data_alloc		-	allocate data frame
 *	@gsm: GSM mux
 *	@addr: DLCI address
 *	@len: length excluding header and FCS
 *	@ctrl: control byte
 *
 *	Allocate a new data buffer for sending frames with data. Space is left
 *	at the front for header bytes but that is treated as an implementation
 *	detail and not for the high level code to use
 */

static struct gsm_msg *gsm_data_alloc(struct gsm_mux *gsm, u8 addr, int len,
								u8 ctrl)
{
	struct gsm_msg *m = kmalloc(sizeof(struct gsm_msg) + len + HDR_LEN,
								GFP_ATOMIC);
	if (m == NULL)
		return NULL;
	m->data = m->buffer + HDR_LEN - 1;	/* Allow for FCS */
	m->len = len;
	m->addr = addr;
	m->ctrl = ctrl;
	INIT_LIST_HEAD(&m->list);
	return m;
}

/**
 *	gsm_send_packet	-	sends a single packet
 *	@gsm: GSM Mux
 *	@msg: packet to send
 *
 *	The given packet is encoded and sent out. No memory is freed.
 *	The caller must hold the gsm tx lock.
 */
static int gsm_send_packet(struct gsm_mux *gsm, struct gsm_msg *msg)
{
	int len, ret;


	if (gsm->encoding == GSM_BASIC_OPT) {
		gsm->txframe[0] = GSM0_SOF;
		memcpy(gsm->txframe + 1, msg->data, msg->len);
		gsm->txframe[msg->len + 1] = GSM0_SOF;
		len = msg->len + 2;
	} else {
		gsm->txframe[0] = GSM1_SOF;
		len = gsm_stuff_frame(msg->data, gsm->txframe + 1, msg->len);
		gsm->txframe[len + 1] = GSM1_SOF;
		len += 2;
	}

	if (debug & DBG_DATA)
		gsm_hex_dump_bytes(__func__, gsm->txframe, len);
	gsm_print_packet("-->", msg->addr, gsm->initiator, msg->ctrl, msg->data,
			 msg->len);

	ret = gsmld_output(gsm, gsm->txframe, len);
	if (ret <= 0)
		return ret;
	/* FIXME: Can eliminate one SOF in many more cases */
	gsm->tx_bytes -= msg->len;

	return 0;
}

/**
 *	gsm_is_flow_ctrl_msg	-	checks if flow control message
 *	@msg: message to check
 *
 *	Returns true if the given message is a flow control command of the
 *	control channel. False is returned in any other case.
 */
static bool gsm_is_flow_ctrl_msg(struct gsm_msg *msg)
{
	unsigned int cmd;

	if (msg->addr > 0)
		return false;

	switch (msg->ctrl & ~PF) {
	case UI:
	case UIH:
		cmd = 0;
		if (gsm_read_ea_val(&cmd, msg->data + 2, msg->len - 2) < 1)
			break;
		switch (cmd & ~PF) {
		case CMD_FCOFF:
		case CMD_FCON:
			return true;
		}
		break;
	}

	return false;
}

/**
 *	gsm_data_kick	-	poke the queue
 *	@gsm: GSM Mux
 *
 *	The tty device has called us to indicate that room has appeared in
 *	the transmit queue. Ram more data into the pipe if we have any.
 *	If we have been flow-stopped by a CMD_FCOFF, then we can only
 *	send messages on DLCI0 until CMD_FCON. The caller must hold
 *	the gsm tx lock.
 */
static int gsm_data_kick(struct gsm_mux *gsm)
{
	struct gsm_msg *msg, *nmsg;
	struct gsm_dlci *dlci;
	int ret;

	clear_bit(TTY_DO_WRITE_WAKEUP, &gsm->tty->flags);

	/* Serialize control messages and control channel messages first */
	list_for_each_entry_safe(msg, nmsg, &gsm->tx_ctrl_list, list) {
		if (gsm->constipated && !gsm_is_flow_ctrl_msg(msg))
			continue;
		ret = gsm_send_packet(gsm, msg);
		switch (ret) {
		case -ENOSPC:
			return -ENOSPC;
		case -ENODEV:
			/* ldisc not open */
			gsm->tx_bytes -= msg->len;
			list_del(&msg->list);
			kfree(msg);
			continue;
		default:
			if (ret >= 0) {
				list_del(&msg->list);
				kfree(msg);
			}
			break;
		}
	}

	if (gsm->constipated)
		return -EAGAIN;

	/* Serialize other channels */
	if (list_empty(&gsm->tx_data_list))
		return 0;
	list_for_each_entry_safe(msg, nmsg, &gsm->tx_data_list, list) {
		dlci = gsm->dlci[msg->addr];
		/* Send only messages for DLCIs with valid state */
		if (dlci->state != DLCI_OPEN) {
			gsm->tx_bytes -= msg->len;
			list_del(&msg->list);
			kfree(msg);
			continue;
		}
		ret = gsm_send_packet(gsm, msg);
		switch (ret) {
		case -ENOSPC:
			return -ENOSPC;
		case -ENODEV:
			/* ldisc not open */
			gsm->tx_bytes -= msg->len;
			list_del(&msg->list);
			kfree(msg);
			continue;
		default:
			if (ret >= 0) {
				list_del(&msg->list);
				kfree(msg);
			}
			break;
		}
	}

	return 1;
}

/**
 *	__gsm_data_queue		-	queue a UI or UIH frame
 *	@dlci: DLCI sending the data
 *	@msg: message queued
 *
 *	Add data to the transmit queue and try and get stuff moving
 *	out of the mux tty if not already doing so. The Caller must hold
 *	the gsm tx lock.
 */

static void __gsm_data_queue(struct gsm_dlci *dlci, struct gsm_msg *msg)
{
	struct gsm_mux *gsm = dlci->gsm;
	u8 *dp = msg->data;
	u8 *fcs = dp + msg->len;

	/* Fill in the header */
	if (gsm->encoding == GSM_BASIC_OPT) {
		if (msg->len < 128)
			*--dp = (msg->len << 1) | EA;
		else {
			*--dp = (msg->len >> 7);	/* bits 7 - 15 */
			*--dp = (msg->len & 127) << 1;	/* bits 0 - 6 */
		}
	}

	*--dp = msg->ctrl;
	if (gsm->initiator)
		*--dp = (msg->addr << 2) | CR | EA;
	else
		*--dp = (msg->addr << 2) | EA;
	*fcs = gsm_fcs_add_block(INIT_FCS, dp , msg->data - dp);
	/* Ugly protocol layering violation */
	if (msg->ctrl == UI || msg->ctrl == (UI|PF))
		*fcs = gsm_fcs_add_block(*fcs, msg->data, msg->len);
	*fcs = 0xFF - *fcs;

	gsm_print_packet("Q> ", msg->addr, gsm->initiator, msg->ctrl,
							msg->data, msg->len);

	/* Move the header back and adjust the length, also allow for the FCS
	   now tacked on the end */
	msg->len += (msg->data - dp) + 1;
	msg->data = dp;

	/* Add to the actual output queue */
	switch (msg->ctrl & ~PF) {
	case UI:
	case UIH:
		if (msg->addr > 0) {
			list_add_tail(&msg->list, &gsm->tx_data_list);
			break;
		}
		fallthrough;
	default:
		list_add_tail(&msg->list, &gsm->tx_ctrl_list);
		break;
	}
	gsm->tx_bytes += msg->len;

	gsmld_write_trigger(gsm);
	schedule_delayed_work(&gsm->kick_timeout, 10 * gsm->t1 * HZ / 100);
}

/**
 *	gsm_data_queue		-	queue a UI or UIH frame
 *	@dlci: DLCI sending the data
 *	@msg: message queued
 *
 *	Add data to the transmit queue and try and get stuff moving
 *	out of the mux tty if not already doing so. Take the
 *	the gsm tx lock and dlci lock.
 */

static void gsm_data_queue(struct gsm_dlci *dlci, struct gsm_msg *msg)
{
	mutex_lock(&dlci->gsm->tx_mutex);
	__gsm_data_queue(dlci, msg);
	mutex_unlock(&dlci->gsm->tx_mutex);
}

/**
 *	gsm_dlci_data_output	-	try and push data out of a DLCI
 *	@gsm: mux
 *	@dlci: the DLCI to pull data from
 *
 *	Pull data from a DLCI and send it into the transmit queue if there
 *	is data. Keep to the MRU of the mux. This path handles the usual tty
 *	interface which is a byte stream with optional modem data.
 *
 *	Caller must hold the tx_mutex of the mux.
 */

static int gsm_dlci_data_output(struct gsm_mux *gsm, struct gsm_dlci *dlci)
{
	struct gsm_msg *msg;
	u8 *dp;
	int h, len, size;

	/* for modem bits without break data */
	h = ((dlci->adaption == 1) ? 0 : 1);

	len = kfifo_len(&dlci->fifo);
	if (len == 0)
		return 0;

	/* MTU/MRU count only the data bits but watch adaption mode */
	if ((len + h) > gsm->mtu)
		len = gsm->mtu - h;

	size = len + h;

	msg = gsm_data_alloc(gsm, dlci->addr, size, gsm->ftype);
	if (!msg)
		return -ENOMEM;
	dp = msg->data;
	switch (dlci->adaption) {
	case 1: /* Unstructured */
		break;
	case 2: /* Unstructured with modem bits.
		 * Always one byte as we never send inline break data
		 */
		*dp++ = (gsm_encode_modem(dlci) << 1) | EA;
		break;
	default:
		pr_err("%s: unsupported adaption %d\n", __func__,
		       dlci->adaption);
		break;
	}

	WARN_ON(len != kfifo_out_locked(&dlci->fifo, dp, len,
		&dlci->lock));

	/* Notify upper layer about available send space. */
	tty_port_tty_wakeup(&dlci->port);

	__gsm_data_queue(dlci, msg);
	/* Bytes of data we used up */
	return size;
}

/**
 *	gsm_dlci_data_output_framed  -	try and push data out of a DLCI
 *	@gsm: mux
 *	@dlci: the DLCI to pull data from
 *
 *	Pull data from a DLCI and send it into the transmit queue if there
 *	is data. Keep to the MRU of the mux. This path handles framed data
 *	queued as skbuffs to the DLCI.
 *
 *	Caller must hold the tx_mutex of the mux.
 */

static int gsm_dlci_data_output_framed(struct gsm_mux *gsm,
						struct gsm_dlci *dlci)
{
	struct gsm_msg *msg;
	u8 *dp;
	int len, size;
	int last = 0, first = 0;
	int overhead = 0;

	/* One byte per frame is used for B/F flags */
	if (dlci->adaption == 4)
		overhead = 1;

	/* dlci->skb is locked by tx_mutex */
	if (dlci->skb == NULL) {
		dlci->skb = skb_dequeue_tail(&dlci->skb_list);
		if (dlci->skb == NULL)
			return 0;
		first = 1;
	}
	len = dlci->skb->len + overhead;

	/* MTU/MRU count only the data bits */
	if (len > gsm->mtu) {
		if (dlci->adaption == 3) {
			/* Over long frame, bin it */
			dev_kfree_skb_any(dlci->skb);
			dlci->skb = NULL;
			return 0;
		}
		len = gsm->mtu;
	} else
		last = 1;

	size = len + overhead;
	msg = gsm_data_alloc(gsm, dlci->addr, size, gsm->ftype);
	if (msg == NULL) {
		skb_queue_tail(&dlci->skb_list, dlci->skb);
		dlci->skb = NULL;
		return -ENOMEM;
	}
	dp = msg->data;

	if (dlci->adaption == 4) { /* Interruptible framed (Packetised Data) */
		/* Flag byte to carry the start/end info */
		*dp++ = last << 7 | first << 6 | 1;	/* EA */
		len--;
	}
	memcpy(dp, dlci->skb->data, len);
	skb_pull(dlci->skb, len);
	__gsm_data_queue(dlci, msg);
	if (last) {
		dev_kfree_skb_any(dlci->skb);
		dlci->skb = NULL;
	}
	return size;
}

/**
 *	gsm_dlci_modem_output	-	try and push modem status out of a DLCI
 *	@gsm: mux
 *	@dlci: the DLCI to pull modem status from
 *	@brk: break signal
 *
 *	Push an empty frame in to the transmit queue to update the modem status
 *	bits and to transmit an optional break.
 *
 *	Caller must hold the tx_mutex of the mux.
 */

static int gsm_dlci_modem_output(struct gsm_mux *gsm, struct gsm_dlci *dlci,
				 u8 brk)
{
	u8 *dp = NULL;
	struct gsm_msg *msg;
	int size = 0;

	/* for modem bits without break data */
	switch (dlci->adaption) {
	case 1: /* Unstructured */
		break;
	case 2: /* Unstructured with modem bits. */
		size++;
		if (brk > 0)
			size++;
		break;
	default:
		pr_err("%s: unsupported adaption %d\n", __func__,
		       dlci->adaption);
		return -EINVAL;
	}

	msg = gsm_data_alloc(gsm, dlci->addr, size, gsm->ftype);
	if (!msg) {
		pr_err("%s: gsm_data_alloc error", __func__);
		return -ENOMEM;
	}
	dp = msg->data;
	switch (dlci->adaption) {
	case 1: /* Unstructured */
		break;
	case 2: /* Unstructured with modem bits. */
		if (brk == 0) {
			*dp++ = (gsm_encode_modem(dlci) << 1) | EA;
		} else {
			*dp++ = gsm_encode_modem(dlci) << 1;
			*dp++ = (brk << 4) | 2 | EA; /* Length, Break, EA */
		}
		break;
	default:
		/* Handled above */
		break;
	}

	__gsm_data_queue(dlci, msg);
	return size;
}

/**
 *	gsm_dlci_data_sweep		-	look for data to send
 *	@gsm: the GSM mux
 *
 *	Sweep the GSM mux channels in priority order looking for ones with
 *	data to send. We could do with optimising this scan a bit. We aim
 *	to fill the queue totally or up to TX_THRESH_HI bytes. Once we hit
 *	TX_THRESH_LO we get called again
 *
 *	FIXME: We should round robin between groups and in theory you can
 *	renegotiate DLCI priorities with optional stuff. Needs optimising.
 */

static int gsm_dlci_data_sweep(struct gsm_mux *gsm)
{
	/* Priority ordering: We should do priority with RR of the groups */
	int i, len, ret = 0;
	bool sent;
	struct gsm_dlci *dlci;

	while (gsm->tx_bytes < TX_THRESH_HI) {
		for (sent = false, i = 1; i < NUM_DLCI; i++) {
			dlci = gsm->dlci[i];
			/* skip unused or blocked channel */
			if (!dlci || dlci->constipated)
				continue;
			/* skip channels with invalid state */
			if (dlci->state != DLCI_OPEN)
				continue;
			/* count the sent data per adaption */
			if (dlci->adaption < 3 && !dlci->net)
				len = gsm_dlci_data_output(gsm, dlci);
			else
				len = gsm_dlci_data_output_framed(gsm, dlci);
			/* on error exit */
			if (len < 0)
				return ret;
			if (len > 0) {
				ret++;
				sent = true;
				/* The lower DLCs can starve the higher DLCs! */
				break;
			}
			/* try next */
		}
		if (!sent)
			break;
	};

	return ret;
}

/**
 *	gsm_dlci_data_kick	-	transmit if possible
 *	@dlci: DLCI to kick
 *
 *	Transmit data from this DLCI if the queue is empty. We can't rely on
 *	a tty wakeup except when we filled the pipe so we need to fire off
 *	new data ourselves in other cases.
 */

static void gsm_dlci_data_kick(struct gsm_dlci *dlci)
{
	int sweep;

	if (dlci->constipated)
		return;

	mutex_lock(&dlci->gsm->tx_mutex);
	/* If we have nothing running then we need to fire up */
	sweep = (dlci->gsm->tx_bytes < TX_THRESH_LO);
	if (dlci->gsm->tx_bytes == 0) {
		if (dlci->net)
			gsm_dlci_data_output_framed(dlci->gsm, dlci);
		else
			gsm_dlci_data_output(dlci->gsm, dlci);
	}
	if (sweep)
		gsm_dlci_data_sweep(dlci->gsm);
	mutex_unlock(&dlci->gsm->tx_mutex);
}

/*
 *	Control message processing
 */


/**
 * gsm_control_command	-	send a command frame to a control
 * @gsm: gsm channel
 * @cmd: the command to use
 * @data: data to follow encoded info
 * @dlen: length of data
 *
 * Encode up and queue a UI/UIH frame containing our command.
 */
static int gsm_control_command(struct gsm_mux *gsm, int cmd, const u8 *data,
			       int dlen)
{
	struct gsm_msg *msg = gsm_data_alloc(gsm, 0, dlen + 2, gsm->ftype);

	if (msg == NULL)
		return -ENOMEM;

	msg->data[0] = (cmd << 1) | CR | EA;	/* Set C/R */
	msg->data[1] = (dlen << 1) | EA;
	memcpy(msg->data + 2, data, dlen);
	gsm_data_queue(gsm->dlci[0], msg);

	return 0;
}

/**
 *	gsm_control_reply	-	send a response frame to a control
 *	@gsm: gsm channel
 *	@cmd: the command to use
 *	@data: data to follow encoded info
 *	@dlen: length of data
 *
 *	Encode up and queue a UI/UIH frame containing our response.
 */

static void gsm_control_reply(struct gsm_mux *gsm, int cmd, const u8 *data,
					int dlen)
{
	struct gsm_msg *msg;
	msg = gsm_data_alloc(gsm, 0, dlen + 2, gsm->ftype);
	if (msg == NULL)
		return;
	msg->data[0] = (cmd & 0xFE) << 1 | EA;	/* Clear C/R */
	msg->data[1] = (dlen << 1) | EA;
	memcpy(msg->data + 2, data, dlen);
	gsm_data_queue(gsm->dlci[0], msg);
}

/**
 *	gsm_process_modem	-	process received modem status
 *	@tty: virtual tty bound to the DLCI
 *	@dlci: DLCI to affect
 *	@modem: modem bits (full EA)
 *	@slen: number of signal octets
 *
 *	Used when a modem control message or line state inline in adaption
 *	layer 2 is processed. Sort out the local modem state and throttles
 */

static void gsm_process_modem(struct tty_struct *tty, struct gsm_dlci *dlci,
							u32 modem, int slen)
{
	int  mlines = 0;
	u8 brk = 0;
	int fc;

	/* The modem status command can either contain one octet (V.24 signals)
	 * or two octets (V.24 signals + break signals). This is specified in
	 * section 5.4.6.3.7 of the 07.10 mux spec.
	 */

	if (slen == 1)
		modem = modem & 0x7f;
	else {
		brk = modem & 0x7f;
		modem = (modem >> 7) & 0x7f;
	}

	/* Flow control/ready to communicate */
	fc = (modem & MDM_FC) || !(modem & MDM_RTR);
	if (fc && !dlci->constipated) {
		/* Need to throttle our output on this device */
		dlci->constipated = true;
	} else if (!fc && dlci->constipated) {
		dlci->constipated = false;
		gsm_dlci_data_kick(dlci);
	}

	/* Map modem bits */
	if (modem & MDM_RTC)
		mlines |= TIOCM_DSR | TIOCM_DTR;
	if (modem & MDM_RTR)
		mlines |= TIOCM_RTS | TIOCM_CTS;
	if (modem & MDM_IC)
		mlines |= TIOCM_RI;
	if (modem & MDM_DV)
		mlines |= TIOCM_CD;

	/* Carrier drop -> hangup */
	if (tty) {
		if ((mlines & TIOCM_CD) == 0 && (dlci->modem_rx & TIOCM_CD))
			if (!C_CLOCAL(tty))
				tty_hangup(tty);
	}
	if (brk & 0x01)
		tty_insert_flip_char(&dlci->port, 0, TTY_BREAK);
	dlci->modem_rx = mlines;
}

/**
 *	gsm_control_modem	-	modem status received
 *	@gsm: GSM channel
 *	@data: data following command
 *	@clen: command length
 *
 *	We have received a modem status control message. This is used by
 *	the GSM mux protocol to pass virtual modem line status and optionally
 *	to indicate break signals. Unpack it, convert to Linux representation
 *	and if need be stuff a break message down the tty.
 */

static void gsm_control_modem(struct gsm_mux *gsm, const u8 *data, int clen)
{
	unsigned int addr = 0;
	unsigned int modem = 0;
	struct gsm_dlci *dlci;
	int len = clen;
	int cl = clen;
	const u8 *dp = data;
	struct tty_struct *tty;

	len = gsm_read_ea_val(&addr, data, cl);
	if (len < 1)
		return;

	addr >>= 1;
	/* Closed port, or invalid ? */
	if (addr == 0 || addr >= NUM_DLCI || gsm->dlci[addr] == NULL)
		return;
	dlci = gsm->dlci[addr];

	/* Must be at least one byte following the EA */
	if ((cl - len) < 1)
		return;

	dp += len;
	cl -= len;

	/* get the modem status */
	len = gsm_read_ea_val(&modem, dp, cl);
	if (len < 1)
		return;

	tty = tty_port_tty_get(&dlci->port);
	gsm_process_modem(tty, dlci, modem, cl);
	if (tty) {
		tty_wakeup(tty);
		tty_kref_put(tty);
	}
	gsm_control_reply(gsm, CMD_MSC, data, clen);
}

/**
 *	gsm_control_rls		-	remote line status
 *	@gsm: GSM channel
 *	@data: data bytes
 *	@clen: data length
 *
 *	The modem sends us a two byte message on the control channel whenever
 *	it wishes to send us an error state from the virtual link. Stuff
 *	this into the uplink tty if present
 */

static void gsm_control_rls(struct gsm_mux *gsm, const u8 *data, int clen)
{
	struct tty_port *port;
	unsigned int addr = 0;
	u8 bits;
	int len = clen;
	const u8 *dp = data;

	while (gsm_read_ea(&addr, *dp++) == 0) {
		len--;
		if (len == 0)
			return;
	}
	/* Must be at least one byte following ea */
	len--;
	if (len <= 0)
		return;
	addr >>= 1;
	/* Closed port, or invalid ? */
	if (addr == 0 || addr >= NUM_DLCI || gsm->dlci[addr] == NULL)
		return;
	/* No error ? */
	bits = *dp;
	if ((bits & 1) == 0)
		return;

	port = &gsm->dlci[addr]->port;

	if (bits & 2)
		tty_insert_flip_char(port, 0, TTY_OVERRUN);
	if (bits & 4)
		tty_insert_flip_char(port, 0, TTY_PARITY);
	if (bits & 8)
		tty_insert_flip_char(port, 0, TTY_FRAME);

	tty_flip_buffer_push(port);

	gsm_control_reply(gsm, CMD_RLS, data, clen);
}

static void gsm_dlci_begin_close(struct gsm_dlci *dlci);

/**
 *	gsm_control_message	-	DLCI 0 control processing
 *	@gsm: our GSM mux
 *	@command:  the command EA
 *	@data: data beyond the command/length EAs
 *	@clen: length
 *
 *	Input processor for control messages from the other end of the link.
 *	Processes the incoming request and queues a response frame or an
 *	NSC response if not supported
 */

static void gsm_control_message(struct gsm_mux *gsm, unsigned int command,
						const u8 *data, int clen)
{
	u8 buf[1];

	switch (command) {
	case CMD_CLD: {
		struct gsm_dlci *dlci = gsm->dlci[0];
		/* Modem wishes to close down */
		if (dlci) {
			dlci->dead = true;
			gsm->dead = true;
			gsm_dlci_begin_close(dlci);
		}
		}
		break;
	case CMD_TEST:
		/* Modem wishes to test, reply with the data */
		gsm_control_reply(gsm, CMD_TEST, data, clen);
		break;
	case CMD_FCON:
		/* Modem can accept data again */
		gsm->constipated = false;
		gsm_control_reply(gsm, CMD_FCON, NULL, 0);
		/* Kick the link in case it is idling */
		gsmld_write_trigger(gsm);
		break;
	case CMD_FCOFF:
		/* Modem wants us to STFU */
		gsm->constipated = true;
		gsm_control_reply(gsm, CMD_FCOFF, NULL, 0);
		break;
	case CMD_MSC:
		/* Out of band modem line change indicator for a DLCI */
		gsm_control_modem(gsm, data, clen);
		break;
	case CMD_RLS:
		/* Out of band error reception for a DLCI */
		gsm_control_rls(gsm, data, clen);
		break;
	case CMD_PSC:
		/* Modem wishes to enter power saving state */
		gsm_control_reply(gsm, CMD_PSC, NULL, 0);
		break;
		/* Optional unsupported commands */
	case CMD_PN:	/* Parameter negotiation */
	case CMD_RPN:	/* Remote port negotiation */
	case CMD_SNC:	/* Service negotiation command */
	default:
		/* Reply to bad commands with an NSC */
		buf[0] = command;
		gsm_control_reply(gsm, CMD_NSC, buf, 1);
		break;
	}
}

/**
 *	gsm_control_response	-	process a response to our control
 *	@gsm: our GSM mux
 *	@command: the command (response) EA
 *	@data: data beyond the command/length EA
 *	@clen: length
 *
 *	Process a response to an outstanding command. We only allow a single
 *	control message in flight so this is fairly easy. All the clean up
 *	is done by the caller, we just update the fields, flag it as done
 *	and return
 */

static void gsm_control_response(struct gsm_mux *gsm, unsigned int command,
						const u8 *data, int clen)
{
	struct gsm_control *ctrl;
	unsigned long flags;

	spin_lock_irqsave(&gsm->control_lock, flags);

	ctrl = gsm->pending_cmd;
	/* Does the reply match our command */
	command |= 1;
	if (ctrl != NULL && (command == ctrl->cmd || command == CMD_NSC)) {
		/* Our command was replied to, kill the retry timer */
		del_timer(&gsm->t2_timer);
		gsm->pending_cmd = NULL;
		/* Rejected by the other end */
		if (command == CMD_NSC)
			ctrl->error = -EOPNOTSUPP;
		ctrl->done = 1;
		wake_up(&gsm->event);
	}
	spin_unlock_irqrestore(&gsm->control_lock, flags);
}

/**
 *	gsm_control_transmit	-	send control packet
 *	@gsm: gsm mux
 *	@ctrl: frame to send
 *
 *	Send out a pending control command (called under control lock)
 */

static void gsm_control_transmit(struct gsm_mux *gsm, struct gsm_control *ctrl)
{
	gsm_control_command(gsm, ctrl->cmd, ctrl->data, ctrl->len);
}

/**
 *	gsm_control_retransmit	-	retransmit a control frame
 *	@t: timer contained in our gsm object
 *
 *	Called off the T2 timer expiry in order to retransmit control frames
 *	that have been lost in the system somewhere. The control_lock protects
 *	us from colliding with another sender or a receive completion event.
 *	In that situation the timer may still occur in a small window but
 *	gsm->pending_cmd will be NULL and we just let the timer expire.
 */

static void gsm_control_retransmit(struct timer_list *t)
{
	struct gsm_mux *gsm = from_timer(gsm, t, t2_timer);
	struct gsm_control *ctrl;
	unsigned long flags;
	spin_lock_irqsave(&gsm->control_lock, flags);
	ctrl = gsm->pending_cmd;
	if (ctrl) {
		if (gsm->cretries == 0 || !gsm->dlci[0] || gsm->dlci[0]->dead) {
			gsm->pending_cmd = NULL;
			ctrl->error = -ETIMEDOUT;
			ctrl->done = 1;
			spin_unlock_irqrestore(&gsm->control_lock, flags);
			wake_up(&gsm->event);
			return;
		}
		gsm->cretries--;
		gsm_control_transmit(gsm, ctrl);
		mod_timer(&gsm->t2_timer, jiffies + gsm->t2 * HZ / 100);
	}
	spin_unlock_irqrestore(&gsm->control_lock, flags);
}

/**
 *	gsm_control_send	-	send a control frame on DLCI 0
 *	@gsm: the GSM channel
 *	@command: command  to send including CR bit
 *	@data: bytes of data (must be kmalloced)
 *	@clen: length of the block to send
 *
 *	Queue and dispatch a control command. Only one command can be
 *	active at a time. In theory more can be outstanding but the matching
 *	gets really complicated so for now stick to one outstanding.
 */

static struct gsm_control *gsm_control_send(struct gsm_mux *gsm,
		unsigned int command, u8 *data, int clen)
{
	struct gsm_control *ctrl = kzalloc(sizeof(struct gsm_control),
						GFP_KERNEL);
	unsigned long flags;
	if (ctrl == NULL)
		return NULL;
retry:
	wait_event(gsm->event, gsm->pending_cmd == NULL);
	spin_lock_irqsave(&gsm->control_lock, flags);
	if (gsm->pending_cmd != NULL) {
		spin_unlock_irqrestore(&gsm->control_lock, flags);
		goto retry;
	}
	ctrl->cmd = command;
	ctrl->data = data;
	ctrl->len = clen;
	gsm->pending_cmd = ctrl;

	/* If DLCI0 is in ADM mode skip retries, it won't respond */
	if (gsm->dlci[0]->mode == DLCI_MODE_ADM)
		gsm->cretries = 0;
	else
		gsm->cretries = gsm->n2;

	mod_timer(&gsm->t2_timer, jiffies + gsm->t2 * HZ / 100);
	gsm_control_transmit(gsm, ctrl);
	spin_unlock_irqrestore(&gsm->control_lock, flags);
	return ctrl;
}

/**
 *	gsm_control_wait	-	wait for a control to finish
 *	@gsm: GSM mux
 *	@control: control we are waiting on
 *
 *	Waits for the control to complete or time out. Frees any used
 *	resources and returns 0 for success, or an error if the remote
 *	rejected or ignored the request.
 */

static int gsm_control_wait(struct gsm_mux *gsm, struct gsm_control *control)
{
	int err;
	wait_event(gsm->event, control->done == 1);
	err = control->error;
	kfree(control);
	return err;
}


/*
 *	DLCI level handling: Needs krefs
 */

/*
 *	State transitions and timers
 */

/**
 *	gsm_dlci_close		-	a DLCI has closed
 *	@dlci: DLCI that closed
 *
 *	Perform processing when moving a DLCI into closed state. If there
 *	is an attached tty this is hung up
 */

static void gsm_dlci_close(struct gsm_dlci *dlci)
{
	del_timer(&dlci->t1);
	if (debug & DBG_ERRORS)
		pr_debug("DLCI %d goes closed.\n", dlci->addr);
	dlci->state = DLCI_CLOSED;
	/* Prevent us from sending data before the link is up again */
	dlci->constipated = true;
	if (dlci->addr != 0) {
		tty_port_tty_hangup(&dlci->port, false);
		gsm_dlci_clear_queues(dlci->gsm, dlci);
		/* Ensure that gsmtty_open() can return. */
		tty_port_set_initialized(&dlci->port, 0);
		wake_up_interruptible(&dlci->port.open_wait);
	} else
		dlci->gsm->dead = true;
	/* A DLCI 0 close is a MUX termination so we need to kick that
	   back to userspace somehow */
	gsm_dlci_data_kick(dlci);
	wake_up(&dlci->gsm->event);
}

/**
 *	gsm_dlci_open		-	a DLCI has opened
 *	@dlci: DLCI that opened
 *
 *	Perform processing when moving a DLCI into open state.
 */

static void gsm_dlci_open(struct gsm_dlci *dlci)
{
	/* Note that SABM UA .. SABM UA first UA lost can mean that we go
	   open -> open */
	del_timer(&dlci->t1);
	/* This will let a tty open continue */
	dlci->state = DLCI_OPEN;
	dlci->constipated = false;
	if (debug & DBG_ERRORS)
		pr_debug("DLCI %d goes open.\n", dlci->addr);
	/* Send current modem state */
	if (dlci->addr)
		gsm_modem_update(dlci, 0);
	gsm_dlci_data_kick(dlci);
	wake_up(&dlci->gsm->event);
}

/**
 *	gsm_dlci_t1		-	T1 timer expiry
 *	@t: timer contained in the DLCI that opened
 *
 *	The T1 timer handles retransmits of control frames (essentially of
 *	SABM and DISC). We resend the command until the retry count runs out
 *	in which case an opening port goes back to closed and a closing port
 *	is simply put into closed state (any further frames from the other
 *	end will get a DM response)
 *
 *	Some control dlci can stay in ADM mode with other dlci working just
 *	fine. In that case we can just keep the control dlci open after the
 *	DLCI_OPENING retries time out.
 */

static void gsm_dlci_t1(struct timer_list *t)
{
	struct gsm_dlci *dlci = from_timer(dlci, t, t1);
	struct gsm_mux *gsm = dlci->gsm;

	switch (dlci->state) {
	case DLCI_OPENING:
		if (dlci->retries) {
			dlci->retries--;
			gsm_command(dlci->gsm, dlci->addr, SABM|PF);
			mod_timer(&dlci->t1, jiffies + gsm->t1 * HZ / 100);
		} else if (!dlci->addr && gsm->control == (DM | PF)) {
			if (debug & DBG_ERRORS)
				pr_info("DLCI %d opening in ADM mode.\n",
					dlci->addr);
			dlci->mode = DLCI_MODE_ADM;
			gsm_dlci_open(dlci);
		} else {
			gsm_dlci_begin_close(dlci); /* prevent half open link */
		}

		break;
	case DLCI_CLOSING:
		if (dlci->retries) {
			dlci->retries--;
			gsm_command(dlci->gsm, dlci->addr, DISC|PF);
			mod_timer(&dlci->t1, jiffies + gsm->t1 * HZ / 100);
		} else
			gsm_dlci_close(dlci);
		break;
	default:
		pr_debug("%s: unhandled state: %d\n", __func__, dlci->state);
		break;
	}
}

/**
 *	gsm_dlci_begin_open	-	start channel open procedure
 *	@dlci: DLCI to open
 *
 *	Commence opening a DLCI from the Linux side. We issue SABM messages
 *	to the modem which should then reply with a UA or ADM, at which point
 *	we will move into open state. Opening is done asynchronously with retry
 *	running off timers and the responses.
 */

static void gsm_dlci_begin_open(struct gsm_dlci *dlci)
{
	struct gsm_mux *gsm = dlci->gsm;
	if (dlci->state == DLCI_OPEN || dlci->state == DLCI_OPENING)
		return;
	dlci->retries = gsm->n2;
	dlci->state = DLCI_OPENING;
	gsm_command(dlci->gsm, dlci->addr, SABM|PF);
	mod_timer(&dlci->t1, jiffies + gsm->t1 * HZ / 100);
}

/**
 *	gsm_dlci_set_opening	-	change state to opening
 *	@dlci: DLCI to open
 *
 *	Change internal state to wait for DLCI open from initiator side.
 *	We set off timers and responses upon reception of an SABM.
 */
static void gsm_dlci_set_opening(struct gsm_dlci *dlci)
{
	switch (dlci->state) {
	case DLCI_CLOSED:
	case DLCI_CLOSING:
		dlci->state = DLCI_OPENING;
		break;
	default:
		break;
	}
}

/**
 *	gsm_dlci_begin_close	-	start channel open procedure
 *	@dlci: DLCI to open
 *
 *	Commence closing a DLCI from the Linux side. We issue DISC messages
 *	to the modem which should then reply with a UA, at which point we
 *	will move into closed state. Closing is done asynchronously with retry
 *	off timers. We may also receive a DM reply from the other end which
 *	indicates the channel was already closed.
 */

static void gsm_dlci_begin_close(struct gsm_dlci *dlci)
{
	struct gsm_mux *gsm = dlci->gsm;
	if (dlci->state == DLCI_CLOSED || dlci->state == DLCI_CLOSING)
		return;
	dlci->retries = gsm->n2;
	dlci->state = DLCI_CLOSING;
	gsm_command(dlci->gsm, dlci->addr, DISC|PF);
	mod_timer(&dlci->t1, jiffies + gsm->t1 * HZ / 100);
}

/**
 *	gsm_dlci_data		-	data arrived
 *	@dlci: channel
 *	@data: block of bytes received
 *	@clen: length of received block
 *
 *	A UI or UIH frame has arrived which contains data for a channel
 *	other than the control channel. If the relevant virtual tty is
 *	open we shovel the bits down it, if not we drop them.
 */

static void gsm_dlci_data(struct gsm_dlci *dlci, const u8 *data, int clen)
{
	/* krefs .. */
	struct tty_port *port = &dlci->port;
	struct tty_struct *tty;
	unsigned int modem = 0;
	int len;

	if (debug & DBG_TTY)
		pr_debug("%d bytes for tty\n", clen);
	switch (dlci->adaption)  {
	/* Unsupported types */
	case 4:		/* Packetised interruptible data */
		break;
	case 3:		/* Packetised uininterruptible voice/data */
		break;
	case 2:		/* Asynchronous serial with line state in each frame */
		len = gsm_read_ea_val(&modem, data, clen);
		if (len < 1)
			return;
		tty = tty_port_tty_get(port);
		if (tty) {
			gsm_process_modem(tty, dlci, modem, len);
			tty_wakeup(tty);
			tty_kref_put(tty);
		}
		/* Skip processed modem data */
		data += len;
		clen -= len;
		fallthrough;
	case 1:		/* Line state will go via DLCI 0 controls only */
	default:
		tty_insert_flip_string(port, data, clen);
		tty_flip_buffer_push(port);
	}
}

/**
 *	gsm_dlci_command	-	data arrived on control channel
 *	@dlci: channel
 *	@data: block of bytes received
 *	@len: length of received block
 *
 *	A UI or UIH frame has arrived which contains data for DLCI 0 the
 *	control channel. This should contain a command EA followed by
 *	control data bytes. The command EA contains a command/response bit
 *	and we divide up the work accordingly.
 */

static void gsm_dlci_command(struct gsm_dlci *dlci, const u8 *data, int len)
{
	/* See what command is involved */
	unsigned int command = 0;
	unsigned int clen = 0;
	unsigned int dlen;

	/* read the command */
	dlen = gsm_read_ea_val(&command, data, len);
	len -= dlen;
	data += dlen;

	/* read any control data */
	dlen = gsm_read_ea_val(&clen, data, len);
	len -= dlen;
	data += dlen;

	/* Malformed command? */
	if (clen > len)
		return;

	if (command & 1)
		gsm_control_message(dlci->gsm, command, data, clen);
	else
		gsm_control_response(dlci->gsm, command, data, clen);
}

/**
 *	gsm_kick_timeout	-	transmit if possible
 *	@work: work contained in our gsm object
 *
 *	Transmit data from DLCIs if the queue is empty. We can't rely on
 *	a tty wakeup except when we filled the pipe so we need to fire off
 *	new data ourselves in other cases.
 */
static void gsm_kick_timeout(struct work_struct *work)
{
	struct gsm_mux *gsm = container_of(work, struct gsm_mux, kick_timeout.work);
	int sent = 0;

	mutex_lock(&gsm->tx_mutex);
	/* If we have nothing running then we need to fire up */
	if (gsm->tx_bytes < TX_THRESH_LO)
		sent = gsm_dlci_data_sweep(gsm);
	mutex_unlock(&gsm->tx_mutex);

	if (sent && debug & DBG_DATA)
		pr_info("%s TX queue stalled\n", __func__);
}

/*
 *	Allocate/Free DLCI channels
 */

/**
 *	gsm_dlci_alloc		-	allocate a DLCI
 *	@gsm: GSM mux
 *	@addr: address of the DLCI
 *
 *	Allocate and install a new DLCI object into the GSM mux.
 *
 *	FIXME: review locking races
 */

static struct gsm_dlci *gsm_dlci_alloc(struct gsm_mux *gsm, int addr)
{
	struct gsm_dlci *dlci = kzalloc(sizeof(struct gsm_dlci), GFP_ATOMIC);
	if (dlci == NULL)
		return NULL;
	spin_lock_init(&dlci->lock);
	mutex_init(&dlci->mutex);
	if (kfifo_alloc(&dlci->fifo, TX_SIZE, GFP_KERNEL) < 0) {
		kfree(dlci);
		return NULL;
	}

	skb_queue_head_init(&dlci->skb_list);
	timer_setup(&dlci->t1, gsm_dlci_t1, 0);
	tty_port_init(&dlci->port);
	dlci->port.ops = &gsm_port_ops;
	dlci->gsm = gsm;
	dlci->addr = addr;
	dlci->adaption = gsm->adaption;
	dlci->state = DLCI_CLOSED;
	if (addr) {
		dlci->data = gsm_dlci_data;
		/* Prevent us from sending data before the link is up */
		dlci->constipated = true;
	} else {
		dlci->data = gsm_dlci_command;
	}
	gsm->dlci[addr] = dlci;
	return dlci;
}

/**
 *	gsm_dlci_free		-	free DLCI
 *	@port: tty port for DLCI to free
 *
 *	Free up a DLCI.
 *
 *	Can sleep.
 */
static void gsm_dlci_free(struct tty_port *port)
{
	struct gsm_dlci *dlci = container_of(port, struct gsm_dlci, port);

	del_timer_sync(&dlci->t1);
	dlci->gsm->dlci[dlci->addr] = NULL;
	kfifo_free(&dlci->fifo);
	while ((dlci->skb = skb_dequeue(&dlci->skb_list)))
		dev_kfree_skb(dlci->skb);
	kfree(dlci);
}

static inline void dlci_get(struct gsm_dlci *dlci)
{
	tty_port_get(&dlci->port);
}

static inline void dlci_put(struct gsm_dlci *dlci)
{
	tty_port_put(&dlci->port);
}

static void gsm_destroy_network(struct gsm_dlci *dlci);

/**
 *	gsm_dlci_release		-	release DLCI
 *	@dlci: DLCI to destroy
 *
 *	Release a DLCI. Actual free is deferred until either
 *	mux is closed or tty is closed - whichever is last.
 *
 *	Can sleep.
 */
static void gsm_dlci_release(struct gsm_dlci *dlci)
{
	struct tty_struct *tty = tty_port_tty_get(&dlci->port);
	if (tty) {
		mutex_lock(&dlci->mutex);
		gsm_destroy_network(dlci);
		mutex_unlock(&dlci->mutex);

		/* We cannot use tty_hangup() because in tty_kref_put() the tty
		 * driver assumes that the hangup queue is free and reuses it to
		 * queue release_one_tty() -> NULL pointer panic in
		 * process_one_work().
		 */
		tty_vhangup(tty);

		tty_port_tty_set(&dlci->port, NULL);
		tty_kref_put(tty);
	}
	dlci->state = DLCI_CLOSED;
	dlci_put(dlci);
}

/*
 *	LAPBish link layer logic
 */

/**
 *	gsm_queue		-	a GSM frame is ready to process
 *	@gsm: pointer to our gsm mux
 *
 *	At this point in time a frame has arrived and been demangled from
 *	the line encoding. All the differences between the encodings have
 *	been handled below us and the frame is unpacked into the structures.
 *	The fcs holds the header FCS but any data FCS must be added here.
 */

static void gsm_queue(struct gsm_mux *gsm)
{
	struct gsm_dlci *dlci;
	u8 cr;
	int address;

	if (gsm->fcs != GOOD_FCS) {
		gsm->bad_fcs++;
		if (debug & DBG_DATA)
			pr_debug("BAD FCS %02x\n", gsm->fcs);
		return;
	}
	address = gsm->address >> 1;
	if (address >= NUM_DLCI)
		goto invalid;

	cr = gsm->address & 1;		/* C/R bit */
	cr ^= gsm->initiator ? 0 : 1;	/* Flip so 1 always means command */

	gsm_print_packet("<--", address, cr, gsm->control, gsm->buf, gsm->len);

	dlci = gsm->dlci[address];

	switch (gsm->control) {
	case SABM|PF:
		if (cr == 1)
			goto invalid;
		if (dlci == NULL)
			dlci = gsm_dlci_alloc(gsm, address);
		if (dlci == NULL)
			return;
		if (dlci->dead)
			gsm_response(gsm, address, DM|PF);
		else {
			gsm_response(gsm, address, UA|PF);
			gsm_dlci_open(dlci);
		}
		break;
	case DISC|PF:
		if (cr == 1)
			goto invalid;
		if (dlci == NULL || dlci->state == DLCI_CLOSED) {
			gsm_response(gsm, address, DM|PF);
			return;
		}
		/* Real close complete */
		gsm_response(gsm, address, UA|PF);
		gsm_dlci_close(dlci);
		break;
	case UA|PF:
		if (cr == 0 || dlci == NULL)
			break;
		switch (dlci->state) {
		case DLCI_CLOSING:
			gsm_dlci_close(dlci);
			break;
		case DLCI_OPENING:
			gsm_dlci_open(dlci);
			break;
		default:
			pr_debug("%s: unhandled state: %d\n", __func__,
					dlci->state);
			break;
		}
		break;
	case DM:	/* DM can be valid unsolicited */
	case DM|PF:
		if (cr)
			goto invalid;
		if (dlci == NULL)
			return;
		gsm_dlci_close(dlci);
		break;
	case UI:
	case UI|PF:
	case UIH:
	case UIH|PF:
		if (dlci == NULL || dlci->state != DLCI_OPEN) {
			gsm_response(gsm, address, DM|PF);
			return;
		}
		dlci->data(dlci, gsm->buf, gsm->len);
		break;
	default:
		goto invalid;
	}
	return;
invalid:
	gsm->malformed++;
	return;
}


/**
 *	gsm0_receive	-	perform processing for non-transparency
 *	@gsm: gsm data for this ldisc instance
 *	@c: character
 *
 *	Receive bytes in gsm mode 0
 */

static void gsm0_receive(struct gsm_mux *gsm, unsigned char c)
{
	unsigned int len;

	switch (gsm->state) {
	case GSM_SEARCH:	/* SOF marker */
		if (c == GSM0_SOF) {
			gsm->state = GSM_ADDRESS;
			gsm->address = 0;
			gsm->len = 0;
			gsm->fcs = INIT_FCS;
		}
		break;
	case GSM_ADDRESS:	/* Address EA */
		gsm->fcs = gsm_fcs_add(gsm->fcs, c);
		if (gsm_read_ea(&gsm->address, c))
			gsm->state = GSM_CONTROL;
		break;
	case GSM_CONTROL:	/* Control Byte */
		gsm->fcs = gsm_fcs_add(gsm->fcs, c);
		gsm->control = c;
		gsm->state = GSM_LEN0;
		break;
	case GSM_LEN0:		/* Length EA */
		gsm->fcs = gsm_fcs_add(gsm->fcs, c);
		if (gsm_read_ea(&gsm->len, c)) {
			if (gsm->len > gsm->mru) {
				gsm->bad_size++;
				gsm->state = GSM_SEARCH;
				break;
			}
			gsm->count = 0;
			if (!gsm->len)
				gsm->state = GSM_FCS;
			else
				gsm->state = GSM_DATA;
			break;
		}
		gsm->state = GSM_LEN1;
		break;
	case GSM_LEN1:
		gsm->fcs = gsm_fcs_add(gsm->fcs, c);
		len = c;
		gsm->len |= len << 7;
		if (gsm->len > gsm->mru) {
			gsm->bad_size++;
			gsm->state = GSM_SEARCH;
			break;
		}
		gsm->count = 0;
		if (!gsm->len)
			gsm->state = GSM_FCS;
		else
			gsm->state = GSM_DATA;
		break;
	case GSM_DATA:		/* Data */
		gsm->buf[gsm->count++] = c;
		if (gsm->count == gsm->len) {
			/* Calculate final FCS for UI frames over all data */
			if ((gsm->control & ~PF) != UIH) {
				gsm->fcs = gsm_fcs_add_block(gsm->fcs, gsm->buf,
							     gsm->count);
			}
			gsm->state = GSM_FCS;
		}
		break;
	case GSM_FCS:		/* FCS follows the packet */
		gsm->fcs = gsm_fcs_add(gsm->fcs, c);
		gsm->state = GSM_SSOF;
		break;
	case GSM_SSOF:
		gsm->state = GSM_SEARCH;
		if (c == GSM0_SOF)
			gsm_queue(gsm);
		else
			gsm->bad_size++;
		break;
	default:
		pr_debug("%s: unhandled state: %d\n", __func__, gsm->state);
		break;
	}
}

/**
 *	gsm1_receive	-	perform processing for non-transparency
 *	@gsm: gsm data for this ldisc instance
 *	@c: character
 *
 *	Receive bytes in mode 1 (Advanced option)
 */

static void gsm1_receive(struct gsm_mux *gsm, unsigned char c)
{
	/* handle XON/XOFF */
	if ((c & ISO_IEC_646_MASK) == XON) {
		gsm->constipated = true;
		return;
	} else if ((c & ISO_IEC_646_MASK) == XOFF) {
		gsm->constipated = false;
		/* Kick the link in case it is idling */
		gsmld_write_trigger(gsm);
		return;
	}
	if (c == GSM1_SOF) {
		/* EOF is only valid in frame if we have got to the data state */
		if (gsm->state == GSM_DATA) {
			if (gsm->count < 1) {
				/* Missing FSC */
				gsm->malformed++;
				gsm->state = GSM_START;
				return;
			}
			/* Remove the FCS from data */
			gsm->count--;
			if ((gsm->control & ~PF) != UIH) {
				/* Calculate final FCS for UI frames over all
				 * data but FCS
				 */
				gsm->fcs = gsm_fcs_add_block(gsm->fcs, gsm->buf,
							     gsm->count);
			}
			/* Add the FCS itself to test against GOOD_FCS */
			gsm->fcs = gsm_fcs_add(gsm->fcs, gsm->buf[gsm->count]);
			gsm->len = gsm->count;
			gsm_queue(gsm);
			gsm->state  = GSM_START;
			return;
		}
		/* Any partial frame was a runt so go back to start */
		if (gsm->state != GSM_START) {
			if (gsm->state != GSM_SEARCH)
				gsm->malformed++;
			gsm->state = GSM_START;
		}
		/* A SOF in GSM_START means we are still reading idling or
		   framing bytes */
		return;
	}

	if (c == GSM1_ESCAPE) {
		gsm->escape = true;
		return;
	}

	/* Only an unescaped SOF gets us out of GSM search */
	if (gsm->state == GSM_SEARCH)
		return;

	if (gsm->escape) {
		c ^= GSM1_ESCAPE_BITS;
		gsm->escape = false;
	}
	switch (gsm->state) {
	case GSM_START:		/* First byte after SOF */
		gsm->address = 0;
		gsm->state = GSM_ADDRESS;
		gsm->fcs = INIT_FCS;
		fallthrough;
	case GSM_ADDRESS:	/* Address continuation */
		gsm->fcs = gsm_fcs_add(gsm->fcs, c);
		if (gsm_read_ea(&gsm->address, c))
			gsm->state = GSM_CONTROL;
		break;
	case GSM_CONTROL:	/* Control Byte */
		gsm->fcs = gsm_fcs_add(gsm->fcs, c);
		gsm->control = c;
		gsm->count = 0;
		gsm->state = GSM_DATA;
		break;
	case GSM_DATA:		/* Data */
		if (gsm->count > gsm->mru) {	/* Allow one for the FCS */
			gsm->state = GSM_OVERRUN;
			gsm->bad_size++;
		} else
			gsm->buf[gsm->count++] = c;
		break;
	case GSM_OVERRUN:	/* Over-long - eg a dropped SOF */
		break;
	default:
		pr_debug("%s: unhandled state: %d\n", __func__, gsm->state);
		break;
	}
}

/**
 *	gsm_error		-	handle tty error
 *	@gsm: ldisc data
 *
 *	Handle an error in the receipt of data for a frame. Currently we just
 *	go back to hunting for a SOF.
 *
 *	FIXME: better diagnostics ?
 */

static void gsm_error(struct gsm_mux *gsm)
{
	gsm->state = GSM_SEARCH;
	gsm->io_error++;
}

/**
 *	gsm_cleanup_mux		-	generic GSM protocol cleanup
 *	@gsm: our mux
 *	@disc: disconnect link?
 *
 *	Clean up the bits of the mux which are the same for all framing
 *	protocols. Remove the mux from the mux table, stop all the timers
 *	and then shut down each device hanging up the channels as we go.
 */

static void gsm_cleanup_mux(struct gsm_mux *gsm, bool disc)
{
	int i;
	struct gsm_dlci *dlci = gsm->dlci[0];
	struct gsm_msg *txq, *ntxq;

	gsm->dead = true;
	mutex_lock(&gsm->mutex);

	if (dlci) {
		if (disc && dlci->state != DLCI_CLOSED) {
			gsm_dlci_begin_close(dlci);
			wait_event(gsm->event, dlci->state == DLCI_CLOSED);
		}
		dlci->dead = true;
	}

	/* Finish outstanding timers, making sure they are done */
	cancel_delayed_work_sync(&gsm->kick_timeout);
	del_timer_sync(&gsm->t2_timer);

	/* Finish writing to ldisc */
	flush_work(&gsm->tx_work);

	/* Free up any link layer users and finally the control channel */
	if (gsm->has_devices) {
		gsm_unregister_devices(gsm_tty_driver, gsm->num);
		gsm->has_devices = false;
	}
	for (i = NUM_DLCI - 1; i >= 0; i--)
		if (gsm->dlci[i])
			gsm_dlci_release(gsm->dlci[i]);
	mutex_unlock(&gsm->mutex);
	/* Now wipe the queues */
	tty_ldisc_flush(gsm->tty);
	list_for_each_entry_safe(txq, ntxq, &gsm->tx_ctrl_list, list)
		kfree(txq);
	INIT_LIST_HEAD(&gsm->tx_ctrl_list);
	list_for_each_entry_safe(txq, ntxq, &gsm->tx_data_list, list)
		kfree(txq);
	INIT_LIST_HEAD(&gsm->tx_data_list);
}

/**
 *	gsm_activate_mux	-	generic GSM setup
 *	@gsm: our mux
 *
 *	Set up the bits of the mux which are the same for all framing
 *	protocols. Add the mux to the mux table so it can be opened and
 *	finally kick off connecting to DLCI 0 on the modem.
 */

static int gsm_activate_mux(struct gsm_mux *gsm)
{
	struct gsm_dlci *dlci;
	int ret;

	dlci = gsm_dlci_alloc(gsm, 0);
	if (dlci == NULL)
		return -ENOMEM;

<<<<<<< HEAD
	if (gsm->encoding == 0)
=======
	if (gsm->encoding == GSM_BASIC_OPT)
>>>>>>> 9abf2313
		gsm->receive = gsm0_receive;
	else
		gsm->receive = gsm1_receive;

	ret = gsm_register_devices(gsm_tty_driver, gsm->num);
	if (ret)
		return ret;

	gsm->has_devices = true;
	gsm->dead = false;		/* Tty opens are now permissible */
	return 0;
}

/**
 *	gsm_free_mux		-	free up a mux
 *	@gsm: mux to free
 *
 *	Dispose of allocated resources for a dead mux
 */
static void gsm_free_mux(struct gsm_mux *gsm)
{
	int i;

	for (i = 0; i < MAX_MUX; i++) {
		if (gsm == gsm_mux[i]) {
			gsm_mux[i] = NULL;
			break;
		}
	}
	mutex_destroy(&gsm->tx_mutex);
	mutex_destroy(&gsm->mutex);
	kfree(gsm->txframe);
	kfree(gsm->buf);
	kfree(gsm);
}

/**
 *	gsm_free_muxr		-	free up a mux
 *	@ref: kreference to the mux to free
 *
 *	Dispose of allocated resources for a dead mux
 */
static void gsm_free_muxr(struct kref *ref)
{
	struct gsm_mux *gsm = container_of(ref, struct gsm_mux, ref);
	gsm_free_mux(gsm);
}

static inline void mux_get(struct gsm_mux *gsm)
{
	unsigned long flags;

	spin_lock_irqsave(&gsm_mux_lock, flags);
	kref_get(&gsm->ref);
	spin_unlock_irqrestore(&gsm_mux_lock, flags);
}

static inline void mux_put(struct gsm_mux *gsm)
{
	unsigned long flags;

	spin_lock_irqsave(&gsm_mux_lock, flags);
	kref_put(&gsm->ref, gsm_free_muxr);
	spin_unlock_irqrestore(&gsm_mux_lock, flags);
}

static inline unsigned int mux_num_to_base(struct gsm_mux *gsm)
{
	return gsm->num * NUM_DLCI;
}

static inline unsigned int mux_line_to_num(unsigned int line)
{
	return line / NUM_DLCI;
}

/**
 *	gsm_alloc_mux		-	allocate a mux
 *
 *	Creates a new mux ready for activation.
 */

static struct gsm_mux *gsm_alloc_mux(void)
{
	int i;
	struct gsm_mux *gsm = kzalloc(sizeof(struct gsm_mux), GFP_KERNEL);
	if (gsm == NULL)
		return NULL;
	gsm->buf = kmalloc(MAX_MRU + 1, GFP_KERNEL);
	if (gsm->buf == NULL) {
		kfree(gsm);
		return NULL;
	}
	gsm->txframe = kmalloc(2 * (MAX_MTU + PROT_OVERHEAD - 1), GFP_KERNEL);
	if (gsm->txframe == NULL) {
		kfree(gsm->buf);
		kfree(gsm);
		return NULL;
	}
	spin_lock_init(&gsm->lock);
	mutex_init(&gsm->mutex);
	mutex_init(&gsm->tx_mutex);
	kref_init(&gsm->ref);
	INIT_LIST_HEAD(&gsm->tx_ctrl_list);
	INIT_LIST_HEAD(&gsm->tx_data_list);
	INIT_DELAYED_WORK(&gsm->kick_timeout, gsm_kick_timeout);
	timer_setup(&gsm->t2_timer, gsm_control_retransmit, 0);
	INIT_WORK(&gsm->tx_work, gsmld_write_task);
	init_waitqueue_head(&gsm->event);
	spin_lock_init(&gsm->control_lock);

	gsm->t1 = T1;
	gsm->t2 = T2;
	gsm->n2 = N2;
	gsm->ftype = UIH;
	gsm->adaption = 1;
	gsm->encoding = GSM_ADV_OPT;
	gsm->mru = 64;	/* Default to encoding 1 so these should be 64 */
	gsm->mtu = 64;
	gsm->dead = true;	/* Avoid early tty opens */

	/* Store the instance to the mux array or abort if no space is
	 * available.
	 */
	spin_lock(&gsm_mux_lock);
	for (i = 0; i < MAX_MUX; i++) {
		if (!gsm_mux[i]) {
			gsm_mux[i] = gsm;
			gsm->num = i;
			break;
		}
	}
	spin_unlock(&gsm_mux_lock);
	if (i == MAX_MUX) {
		mutex_destroy(&gsm->tx_mutex);
		mutex_destroy(&gsm->mutex);
		kfree(gsm->txframe);
		kfree(gsm->buf);
		kfree(gsm);
		return NULL;
	}

	return gsm;
}

static void gsm_copy_config_values(struct gsm_mux *gsm,
				   struct gsm_config *c)
{
	memset(c, 0, sizeof(*c));
	c->adaption = gsm->adaption;
	c->encapsulation = gsm->encoding;
	c->initiator = gsm->initiator;
	c->t1 = gsm->t1;
	c->t2 = gsm->t2;
	c->t3 = 0;	/* Not supported */
	c->n2 = gsm->n2;
	if (gsm->ftype == UIH)
		c->i = 1;
	else
		c->i = 2;
	pr_debug("Ftype %d i %d\n", gsm->ftype, c->i);
	c->mru = gsm->mru;
	c->mtu = gsm->mtu;
	c->k = 0;
}

static int gsm_config(struct gsm_mux *gsm, struct gsm_config *c)
{
	int ret = 0;
	int need_close = 0;
	int need_restart = 0;

	/* Stuff we don't support yet - UI or I frame transport, windowing */
	if ((c->adaption != 1 && c->adaption != 2) || c->k)
		return -EOPNOTSUPP;
	/* Check the MRU/MTU range looks sane */
	if (c->mru > MAX_MRU || c->mtu > MAX_MTU || c->mru < 8 || c->mtu < 8)
		return -EINVAL;
	if (c->n2 > 255)
		return -EINVAL;
	if (c->encapsulation > 1)	/* Basic, advanced, no I */
		return -EINVAL;
	if (c->initiator > 1)
		return -EINVAL;
	if (c->i == 0 || c->i > 2)	/* UIH and UI only */
		return -EINVAL;
	/*
	 * See what is needed for reconfiguration
	 */

	/* Timing fields */
	if (c->t1 != 0 && c->t1 != gsm->t1)
		need_restart = 1;
	if (c->t2 != 0 && c->t2 != gsm->t2)
		need_restart = 1;
	if (c->encapsulation != gsm->encoding)
		need_restart = 1;
	if (c->adaption != gsm->adaption)
		need_restart = 1;
	/* Requires care */
	if (c->initiator != gsm->initiator)
		need_close = 1;
	if (c->mru != gsm->mru)
		need_restart = 1;
	if (c->mtu != gsm->mtu)
		need_restart = 1;

	/*
	 * Close down what is needed, restart and initiate the new
	 * configuration. On the first time there is no DLCI[0]
	 * and closing or cleaning up is not necessary.
	 */
	if (need_close || need_restart)
		gsm_cleanup_mux(gsm, true);

	gsm->initiator = c->initiator;
	gsm->mru = c->mru;
	gsm->mtu = c->mtu;
	gsm->encoding = c->encapsulation ? GSM_ADV_OPT : GSM_BASIC_OPT;
	gsm->adaption = c->adaption;
	gsm->n2 = c->n2;

	if (c->i == 1)
		gsm->ftype = UIH;
	else if (c->i == 2)
		gsm->ftype = UI;

	if (c->t1)
		gsm->t1 = c->t1;
	if (c->t2)
		gsm->t2 = c->t2;

	/*
	 * FIXME: We need to separate activation/deactivation from adding
	 * and removing from the mux array
	 */
	if (gsm->dead) {
		ret = gsm_activate_mux(gsm);
		if (ret)
			return ret;
		if (gsm->initiator)
			gsm_dlci_begin_open(gsm->dlci[0]);
	}
	return 0;
}

/**
 *	gsmld_output		-	write to link
 *	@gsm: our mux
 *	@data: bytes to output
 *	@len: size
 *
 *	Write a block of data from the GSM mux to the data channel. This
 *	will eventually be serialized from above but at the moment isn't.
 */

static int gsmld_output(struct gsm_mux *gsm, u8 *data, int len)
{
	if (tty_write_room(gsm->tty) < len) {
		set_bit(TTY_DO_WRITE_WAKEUP, &gsm->tty->flags);
		return -ENOSPC;
	}
	if (debug & DBG_DATA)
		gsm_hex_dump_bytes(__func__, data, len);
	return gsm->tty->ops->write(gsm->tty, data, len);
}


/**
 *	gsmld_write_trigger	-	schedule ldisc write task
 *	@gsm: our mux
 */
static void gsmld_write_trigger(struct gsm_mux *gsm)
{
	if (!gsm || !gsm->dlci[0] || gsm->dlci[0]->dead)
		return;
	schedule_work(&gsm->tx_work);
}


/**
 *	gsmld_write_task	-	ldisc write task
 *	@work: our tx write work
 *
 *	Writes out data to the ldisc if possible. We are doing this here to
 *	avoid dead-locking. This returns if no space or data is left for output.
 */
static void gsmld_write_task(struct work_struct *work)
{
	struct gsm_mux *gsm = container_of(work, struct gsm_mux, tx_work);
	int i, ret;

	/* All outstanding control channel and control messages and one data
	 * frame is sent.
	 */
	ret = -ENODEV;
	mutex_lock(&gsm->tx_mutex);
	if (gsm->tty)
		ret = gsm_data_kick(gsm);
	mutex_unlock(&gsm->tx_mutex);

	if (ret >= 0)
		for (i = 0; i < NUM_DLCI; i++)
			if (gsm->dlci[i])
				tty_port_tty_wakeup(&gsm->dlci[i]->port);
}

/**
 *	gsmld_attach_gsm	-	mode set up
 *	@tty: our tty structure
 *	@gsm: our mux
 *
 *	Set up the MUX for basic mode and commence connecting to the
 *	modem. Currently called from the line discipline set up but
 *	will need moving to an ioctl path.
 */

static void gsmld_attach_gsm(struct tty_struct *tty, struct gsm_mux *gsm)
{
	gsm->tty = tty_kref_get(tty);
	/* Turn off tty XON/XOFF handling to handle it explicitly. */
	gsm->old_c_iflag = tty->termios.c_iflag;
	tty->termios.c_iflag &= (IXON | IXOFF);
}

/**
 *	gsmld_detach_gsm	-	stop doing 0710 mux
 *	@tty: tty attached to the mux
 *	@gsm: mux
 *
 *	Shutdown and then clean up the resources used by the line discipline
 */

static void gsmld_detach_gsm(struct tty_struct *tty, struct gsm_mux *gsm)
{
	WARN_ON(tty != gsm->tty);
	/* Restore tty XON/XOFF handling. */
	gsm->tty->termios.c_iflag = gsm->old_c_iflag;
	tty_kref_put(gsm->tty);
	gsm->tty = NULL;
}

static void gsmld_receive_buf(struct tty_struct *tty, const unsigned char *cp,
			      const char *fp, int count)
{
	struct gsm_mux *gsm = tty->disc_data;
	char flags = TTY_NORMAL;

	if (debug & DBG_DATA)
		gsm_hex_dump_bytes(__func__, cp, count);

	for (; count; count--, cp++) {
		if (fp)
			flags = *fp++;
		switch (flags) {
		case TTY_NORMAL:
			if (gsm->receive)
				gsm->receive(gsm, *cp);
			break;
		case TTY_OVERRUN:
		case TTY_BREAK:
		case TTY_PARITY:
		case TTY_FRAME:
			gsm_error(gsm);
			break;
		default:
			WARN_ONCE(1, "%s: unknown flag %d\n",
			       tty_name(tty), flags);
			break;
		}
	}
	/* FASYNC if needed ? */
	/* If clogged call tty_throttle(tty); */
}

/**
 *	gsmld_flush_buffer	-	clean input queue
 *	@tty:	terminal device
 *
 *	Flush the input buffer. Called when the line discipline is
 *	being closed, when the tty layer wants the buffer flushed (eg
 *	at hangup).
 */

static void gsmld_flush_buffer(struct tty_struct *tty)
{
}

/**
 *	gsmld_close		-	close the ldisc for this tty
 *	@tty: device
 *
 *	Called from the terminal layer when this line discipline is
 *	being shut down, either because of a close or becsuse of a
 *	discipline change. The function will not be called while other
 *	ldisc methods are in progress.
 */

static void gsmld_close(struct tty_struct *tty)
{
	struct gsm_mux *gsm = tty->disc_data;

	/* The ldisc locks and closes the port before calling our close. This
	 * means we have no way to do a proper disconnect. We will not bother
	 * to do one.
	 */
	gsm_cleanup_mux(gsm, false);

	gsmld_detach_gsm(tty, gsm);

	gsmld_flush_buffer(tty);
	/* Do other clean up here */
	mux_put(gsm);
}

/**
 *	gsmld_open		-	open an ldisc
 *	@tty: terminal to open
 *
 *	Called when this line discipline is being attached to the
 *	terminal device. Can sleep. Called serialized so that no
 *	other events will occur in parallel. No further open will occur
 *	until a close.
 */

static int gsmld_open(struct tty_struct *tty)
{
	struct gsm_mux *gsm;

	if (tty->ops->write == NULL)
		return -EINVAL;

	/* Attach our ldisc data */
	gsm = gsm_alloc_mux();
	if (gsm == NULL)
		return -ENOMEM;

	tty->disc_data = gsm;
	tty->receive_room = 65536;

	/* Attach the initial passive connection */
	gsm->encoding = GSM_ADV_OPT;
	gsmld_attach_gsm(tty, gsm);

	return 0;
}

/**
 *	gsmld_write_wakeup	-	asynchronous I/O notifier
 *	@tty: tty device
 *
 *	Required for the ptys, serial driver etc. since processes
 *	that attach themselves to the master and rely on ASYNC
 *	IO must be woken up
 */

static void gsmld_write_wakeup(struct tty_struct *tty)
{
	struct gsm_mux *gsm = tty->disc_data;

	/* Queue poll */
	gsmld_write_trigger(gsm);
}

/**
 *	gsmld_read		-	read function for tty
 *	@tty: tty device
 *	@file: file object
 *	@buf: userspace buffer pointer
 *	@nr: size of I/O
 *	@cookie: unused
 *	@offset: unused
 *
 *	Perform reads for the line discipline. We are guaranteed that the
 *	line discipline will not be closed under us but we may get multiple
 *	parallel readers and must handle this ourselves. We may also get
 *	a hangup. Always called in user context, may sleep.
 *
 *	This code must be sure never to sleep through a hangup.
 */

static ssize_t gsmld_read(struct tty_struct *tty, struct file *file,
			  unsigned char *buf, size_t nr,
			  void **cookie, unsigned long offset)
{
	return -EOPNOTSUPP;
}

/**
 *	gsmld_write		-	write function for tty
 *	@tty: tty device
 *	@file: file object
 *	@buf: userspace buffer pointer
 *	@nr: size of I/O
 *
 *	Called when the owner of the device wants to send a frame
 *	itself (or some other control data). The data is transferred
 *	as-is and must be properly framed and checksummed as appropriate
 *	by userspace. Frames are either sent whole or not at all as this
 *	avoids pain user side.
 */

static ssize_t gsmld_write(struct tty_struct *tty, struct file *file,
			   const unsigned char *buf, size_t nr)
{
	struct gsm_mux *gsm = tty->disc_data;
	int space;
	int ret;

	if (!gsm)
		return -ENODEV;

	ret = -ENOBUFS;
	mutex_lock(&gsm->tx_mutex);
	space = tty_write_room(tty);
	if (space >= nr)
		ret = tty->ops->write(tty, buf, nr);
	else
		set_bit(TTY_DO_WRITE_WAKEUP, &tty->flags);
	mutex_unlock(&gsm->tx_mutex);

	return ret;
}

/**
 *	gsmld_poll		-	poll method for N_GSM0710
 *	@tty: terminal device
 *	@file: file accessing it
 *	@wait: poll table
 *
 *	Called when the line discipline is asked to poll() for data or
 *	for special events. This code is not serialized with respect to
 *	other events save open/close.
 *
 *	This code must be sure never to sleep through a hangup.
 *	Called without the kernel lock held - fine
 */

static __poll_t gsmld_poll(struct tty_struct *tty, struct file *file,
							poll_table *wait)
{
	__poll_t mask = 0;
	struct gsm_mux *gsm = tty->disc_data;

	poll_wait(file, &tty->read_wait, wait);
	poll_wait(file, &tty->write_wait, wait);

	if (gsm->dead)
		mask |= EPOLLHUP;
	if (tty_hung_up_p(file))
		mask |= EPOLLHUP;
	if (test_bit(TTY_OTHER_CLOSED, &tty->flags))
		mask |= EPOLLHUP;
	if (!tty_is_writelocked(tty) && tty_write_room(tty) > 0)
		mask |= EPOLLOUT | EPOLLWRNORM;
	return mask;
}

static int gsmld_ioctl(struct tty_struct *tty, unsigned int cmd,
		       unsigned long arg)
{
	struct gsm_config c;
	struct gsm_mux *gsm = tty->disc_data;
	unsigned int base;

	switch (cmd) {
	case GSMIOC_GETCONF:
		gsm_copy_config_values(gsm, &c);
		if (copy_to_user((void __user *)arg, &c, sizeof(c)))
			return -EFAULT;
		return 0;
	case GSMIOC_SETCONF:
		if (copy_from_user(&c, (void __user *)arg, sizeof(c)))
			return -EFAULT;
		return gsm_config(gsm, &c);
	case GSMIOC_GETFIRST:
		base = mux_num_to_base(gsm);
		return put_user(base + 1, (__u32 __user *)arg);
	default:
		return n_tty_ioctl_helper(tty, cmd, arg);
	}
}

/*
 *	Network interface
 *
 */

static int gsm_mux_net_open(struct net_device *net)
{
	pr_debug("%s called\n", __func__);
	netif_start_queue(net);
	return 0;
}

static int gsm_mux_net_close(struct net_device *net)
{
	netif_stop_queue(net);
	return 0;
}

static void dlci_net_free(struct gsm_dlci *dlci)
{
	if (!dlci->net) {
		WARN_ON(1);
		return;
	}
	dlci->adaption = dlci->prev_adaption;
	dlci->data = dlci->prev_data;
	free_netdev(dlci->net);
	dlci->net = NULL;
}
static void net_free(struct kref *ref)
{
	struct gsm_mux_net *mux_net;
	struct gsm_dlci *dlci;

	mux_net = container_of(ref, struct gsm_mux_net, ref);
	dlci = mux_net->dlci;

	if (dlci->net) {
		unregister_netdev(dlci->net);
		dlci_net_free(dlci);
	}
}

static inline void muxnet_get(struct gsm_mux_net *mux_net)
{
	kref_get(&mux_net->ref);
}

static inline void muxnet_put(struct gsm_mux_net *mux_net)
{
	kref_put(&mux_net->ref, net_free);
}

static netdev_tx_t gsm_mux_net_start_xmit(struct sk_buff *skb,
				      struct net_device *net)
{
	struct gsm_mux_net *mux_net = netdev_priv(net);
	struct gsm_dlci *dlci = mux_net->dlci;
	muxnet_get(mux_net);

	skb_queue_head(&dlci->skb_list, skb);
	net->stats.tx_packets++;
	net->stats.tx_bytes += skb->len;
	gsm_dlci_data_kick(dlci);
	/* And tell the kernel when the last transmit started. */
	netif_trans_update(net);
	muxnet_put(mux_net);
	return NETDEV_TX_OK;
}

/* called when a packet did not ack after watchdogtimeout */
static void gsm_mux_net_tx_timeout(struct net_device *net, unsigned int txqueue)
{
	/* Tell syslog we are hosed. */
	dev_dbg(&net->dev, "Tx timed out.\n");

	/* Update statistics */
	net->stats.tx_errors++;
}

static void gsm_mux_rx_netchar(struct gsm_dlci *dlci,
				const unsigned char *in_buf, int size)
{
	struct net_device *net = dlci->net;
	struct sk_buff *skb;
	struct gsm_mux_net *mux_net = netdev_priv(net);
	muxnet_get(mux_net);

	/* Allocate an sk_buff */
	skb = dev_alloc_skb(size + NET_IP_ALIGN);
	if (!skb) {
		/* We got no receive buffer. */
		net->stats.rx_dropped++;
		muxnet_put(mux_net);
		return;
	}
	skb_reserve(skb, NET_IP_ALIGN);
	skb_put_data(skb, in_buf, size);

	skb->dev = net;
	skb->protocol = htons(ETH_P_IP);

	/* Ship it off to the kernel */
	netif_rx(skb);

	/* update out statistics */
	net->stats.rx_packets++;
	net->stats.rx_bytes += size;
	muxnet_put(mux_net);
	return;
}

static void gsm_mux_net_init(struct net_device *net)
{
	static const struct net_device_ops gsm_netdev_ops = {
		.ndo_open		= gsm_mux_net_open,
		.ndo_stop		= gsm_mux_net_close,
		.ndo_start_xmit		= gsm_mux_net_start_xmit,
		.ndo_tx_timeout		= gsm_mux_net_tx_timeout,
	};

	net->netdev_ops = &gsm_netdev_ops;

	/* fill in the other fields */
	net->watchdog_timeo = GSM_NET_TX_TIMEOUT;
	net->flags = IFF_POINTOPOINT | IFF_NOARP | IFF_MULTICAST;
	net->type = ARPHRD_NONE;
	net->tx_queue_len = 10;
}


/* caller holds the dlci mutex */
static void gsm_destroy_network(struct gsm_dlci *dlci)
{
	struct gsm_mux_net *mux_net;

	pr_debug("destroy network interface\n");
	if (!dlci->net)
		return;
	mux_net = netdev_priv(dlci->net);
	muxnet_put(mux_net);
}


/* caller holds the dlci mutex */
static int gsm_create_network(struct gsm_dlci *dlci, struct gsm_netconfig *nc)
{
	char *netname;
	int retval = 0;
	struct net_device *net;
	struct gsm_mux_net *mux_net;

	if (!capable(CAP_NET_ADMIN))
		return -EPERM;

	/* Already in a non tty mode */
	if (dlci->adaption > 2)
		return -EBUSY;

	if (nc->protocol != htons(ETH_P_IP))
		return -EPROTONOSUPPORT;

	if (nc->adaption != 3 && nc->adaption != 4)
		return -EPROTONOSUPPORT;

	pr_debug("create network interface\n");

	netname = "gsm%d";
	if (nc->if_name[0] != '\0')
		netname = nc->if_name;
	net = alloc_netdev(sizeof(struct gsm_mux_net), netname,
			   NET_NAME_UNKNOWN, gsm_mux_net_init);
	if (!net) {
		pr_err("alloc_netdev failed\n");
		return -ENOMEM;
	}
	net->mtu = dlci->gsm->mtu;
	net->min_mtu = 8;
	net->max_mtu = dlci->gsm->mtu;
	mux_net = netdev_priv(net);
	mux_net->dlci = dlci;
	kref_init(&mux_net->ref);
	strncpy(nc->if_name, net->name, IFNAMSIZ); /* return net name */

	/* reconfigure dlci for network */
	dlci->prev_adaption = dlci->adaption;
	dlci->prev_data = dlci->data;
	dlci->adaption = nc->adaption;
	dlci->data = gsm_mux_rx_netchar;
	dlci->net = net;

	pr_debug("register netdev\n");
	retval = register_netdev(net);
	if (retval) {
		pr_err("network register fail %d\n", retval);
		dlci_net_free(dlci);
		return retval;
	}
	return net->ifindex;	/* return network index */
}

/* Line discipline for real tty */
static struct tty_ldisc_ops tty_ldisc_packet = {
	.owner		 = THIS_MODULE,
	.num		 = N_GSM0710,
	.name            = "n_gsm",
	.open            = gsmld_open,
	.close           = gsmld_close,
	.flush_buffer    = gsmld_flush_buffer,
	.read            = gsmld_read,
	.write           = gsmld_write,
	.ioctl           = gsmld_ioctl,
	.poll            = gsmld_poll,
	.receive_buf     = gsmld_receive_buf,
	.write_wakeup    = gsmld_write_wakeup
};

/*
 *	Virtual tty side
 */

/**
 *	gsm_modem_upd_via_data	-	send modem bits via convergence layer
 *	@dlci: channel
 *	@brk: break signal
 *
 *	Send an empty frame to signal mobile state changes and to transmit the
 *	break signal for adaption 2.
 */

static void gsm_modem_upd_via_data(struct gsm_dlci *dlci, u8 brk)
{
	struct gsm_mux *gsm = dlci->gsm;

	if (dlci->state != DLCI_OPEN || dlci->adaption != 2)
		return;

	mutex_lock(&gsm->tx_mutex);
	gsm_dlci_modem_output(gsm, dlci, brk);
	mutex_unlock(&gsm->tx_mutex);
}

/**
 *	gsm_modem_upd_via_msc	-	send modem bits via control frame
 *	@dlci: channel
 *	@brk: break signal
 */

static int gsm_modem_upd_via_msc(struct gsm_dlci *dlci, u8 brk)
{
	u8 modembits[3];
	struct gsm_control *ctrl;
	int len = 2;

	if (dlci->gsm->encoding != GSM_BASIC_OPT)
		return 0;

	modembits[0] = (dlci->addr << 2) | 2 | EA;  /* DLCI, Valid, EA */
	if (!brk) {
		modembits[1] = (gsm_encode_modem(dlci) << 1) | EA;
	} else {
		modembits[1] = gsm_encode_modem(dlci) << 1;
		modembits[2] = (brk << 4) | 2 | EA; /* Length, Break, EA */
		len++;
	}
	ctrl = gsm_control_send(dlci->gsm, CMD_MSC, modembits, len);
	if (ctrl == NULL)
		return -ENOMEM;
	return gsm_control_wait(dlci->gsm, ctrl);
}

/**
 *	gsm_modem_update	-	send modem status line state
 *	@dlci: channel
 *	@brk: break signal
 */

static int gsm_modem_update(struct gsm_dlci *dlci, u8 brk)
{
	if (dlci->adaption == 2) {
		/* Send convergence layer type 2 empty data frame. */
		gsm_modem_upd_via_data(dlci, brk);
		return 0;
	} else if (dlci->gsm->encoding == GSM_BASIC_OPT) {
		/* Send as MSC control message. */
		return gsm_modem_upd_via_msc(dlci, brk);
	}

	/* Modem status lines are not supported. */
	return -EPROTONOSUPPORT;
}

static int gsm_carrier_raised(struct tty_port *port)
{
	struct gsm_dlci *dlci = container_of(port, struct gsm_dlci, port);
	struct gsm_mux *gsm = dlci->gsm;

	/* Not yet open so no carrier info */
	if (dlci->state != DLCI_OPEN)
		return 0;
	if (debug & DBG_CD_ON)
		return 1;

	/*
	 * Basic mode with control channel in ADM mode may not respond
	 * to CMD_MSC at all and modem_rx is empty.
	 */
	if (gsm->encoding == GSM_BASIC_OPT &&
	    gsm->dlci[0]->mode == DLCI_MODE_ADM && !dlci->modem_rx)
		return 1;

	return dlci->modem_rx & TIOCM_CD;
}

static void gsm_dtr_rts(struct tty_port *port, int onoff)
{
	struct gsm_dlci *dlci = container_of(port, struct gsm_dlci, port);
	unsigned int modem_tx = dlci->modem_tx;
	if (onoff)
		modem_tx |= TIOCM_DTR | TIOCM_RTS;
	else
		modem_tx &= ~(TIOCM_DTR | TIOCM_RTS);
	if (modem_tx != dlci->modem_tx) {
		dlci->modem_tx = modem_tx;
		gsm_modem_update(dlci, 0);
	}
}

static const struct tty_port_operations gsm_port_ops = {
	.carrier_raised = gsm_carrier_raised,
	.dtr_rts = gsm_dtr_rts,
	.destruct = gsm_dlci_free,
};

static int gsmtty_install(struct tty_driver *driver, struct tty_struct *tty)
{
	struct gsm_mux *gsm;
	struct gsm_dlci *dlci;
	unsigned int line = tty->index;
	unsigned int mux = mux_line_to_num(line);
	bool alloc = false;
	int ret;

	line = line & 0x3F;

	if (mux >= MAX_MUX)
		return -ENXIO;
	/* FIXME: we need to lock gsm_mux for lifetimes of ttys eventually */
	if (gsm_mux[mux] == NULL)
		return -EUNATCH;
	if (line == 0 || line > 61)	/* 62/63 reserved */
		return -ECHRNG;
	gsm = gsm_mux[mux];
	if (gsm->dead)
		return -EL2HLT;
	/* If DLCI 0 is not yet fully open return an error.
	This is ok from a locking
	perspective as we don't have to worry about this
	if DLCI0 is lost */
	mutex_lock(&gsm->mutex);
	if (gsm->dlci[0] && gsm->dlci[0]->state != DLCI_OPEN) {
		mutex_unlock(&gsm->mutex);
		return -EL2NSYNC;
	}
	dlci = gsm->dlci[line];
	if (dlci == NULL) {
		alloc = true;
		dlci = gsm_dlci_alloc(gsm, line);
	}
	if (dlci == NULL) {
		mutex_unlock(&gsm->mutex);
		return -ENOMEM;
	}
	ret = tty_port_install(&dlci->port, driver, tty);
	if (ret) {
		if (alloc)
			dlci_put(dlci);
		mutex_unlock(&gsm->mutex);
		return ret;
	}

	dlci_get(dlci);
	dlci_get(gsm->dlci[0]);
	mux_get(gsm);
	tty->driver_data = dlci;
	mutex_unlock(&gsm->mutex);

	return 0;
}

static int gsmtty_open(struct tty_struct *tty, struct file *filp)
{
	struct gsm_dlci *dlci = tty->driver_data;
	struct tty_port *port = &dlci->port;
	struct gsm_mux *gsm = dlci->gsm;

	port->count++;
	tty_port_tty_set(port, tty);

	dlci->modem_rx = 0;
	/* We could in theory open and close before we wait - eg if we get
	   a DM straight back. This is ok as that will have caused a hangup */
	tty_port_set_initialized(port, 1);
	/* Start sending off SABM messages */
	if (gsm->initiator)
		gsm_dlci_begin_open(dlci);
	else
		gsm_dlci_set_opening(dlci);
	/* And wait for virtual carrier */
	return tty_port_block_til_ready(port, tty, filp);
}

static void gsmtty_close(struct tty_struct *tty, struct file *filp)
{
	struct gsm_dlci *dlci = tty->driver_data;

	if (dlci == NULL)
		return;
	if (dlci->state == DLCI_CLOSED)
		return;
	mutex_lock(&dlci->mutex);
	gsm_destroy_network(dlci);
	mutex_unlock(&dlci->mutex);
	if (tty_port_close_start(&dlci->port, tty, filp) == 0)
		return;
	gsm_dlci_begin_close(dlci);
	if (tty_port_initialized(&dlci->port) && C_HUPCL(tty))
		tty_port_lower_dtr_rts(&dlci->port);
	tty_port_close_end(&dlci->port, tty);
	tty_port_tty_set(&dlci->port, NULL);
	return;
}

static void gsmtty_hangup(struct tty_struct *tty)
{
	struct gsm_dlci *dlci = tty->driver_data;
	if (dlci->state == DLCI_CLOSED)
		return;
	tty_port_hangup(&dlci->port);
	gsm_dlci_begin_close(dlci);
}

static int gsmtty_write(struct tty_struct *tty, const unsigned char *buf,
								    int len)
{
	int sent;
	struct gsm_dlci *dlci = tty->driver_data;
	if (dlci->state == DLCI_CLOSED)
		return -EINVAL;
	/* Stuff the bytes into the fifo queue */
	sent = kfifo_in_locked(&dlci->fifo, buf, len, &dlci->lock);
	/* Need to kick the channel */
	gsm_dlci_data_kick(dlci);
	return sent;
}

static unsigned int gsmtty_write_room(struct tty_struct *tty)
{
	struct gsm_dlci *dlci = tty->driver_data;
	if (dlci->state == DLCI_CLOSED)
		return 0;
	return kfifo_avail(&dlci->fifo);
}

static unsigned int gsmtty_chars_in_buffer(struct tty_struct *tty)
{
	struct gsm_dlci *dlci = tty->driver_data;
	if (dlci->state == DLCI_CLOSED)
		return 0;
	return kfifo_len(&dlci->fifo);
}

static void gsmtty_flush_buffer(struct tty_struct *tty)
{
	struct gsm_dlci *dlci = tty->driver_data;
	unsigned long flags;

	if (dlci->state == DLCI_CLOSED)
		return;
	/* Caution needed: If we implement reliable transport classes
	   then the data being transmitted can't simply be junked once
	   it has first hit the stack. Until then we can just blow it
	   away */
	spin_lock_irqsave(&dlci->lock, flags);
	kfifo_reset(&dlci->fifo);
	spin_unlock_irqrestore(&dlci->lock, flags);
	/* Need to unhook this DLCI from the transmit queue logic */
}

static void gsmtty_wait_until_sent(struct tty_struct *tty, int timeout)
{
	/* The FIFO handles the queue so the kernel will do the right
	   thing waiting on chars_in_buffer before calling us. No work
	   to do here */
}

static int gsmtty_tiocmget(struct tty_struct *tty)
{
	struct gsm_dlci *dlci = tty->driver_data;
	if (dlci->state == DLCI_CLOSED)
		return -EINVAL;
	return dlci->modem_rx;
}

static int gsmtty_tiocmset(struct tty_struct *tty,
	unsigned int set, unsigned int clear)
{
	struct gsm_dlci *dlci = tty->driver_data;
	unsigned int modem_tx = dlci->modem_tx;

	if (dlci->state == DLCI_CLOSED)
		return -EINVAL;
	modem_tx &= ~clear;
	modem_tx |= set;

	if (modem_tx != dlci->modem_tx) {
		dlci->modem_tx = modem_tx;
		return gsm_modem_update(dlci, 0);
	}
	return 0;
}


static int gsmtty_ioctl(struct tty_struct *tty,
			unsigned int cmd, unsigned long arg)
{
	struct gsm_dlci *dlci = tty->driver_data;
	struct gsm_netconfig nc;
	int index;

	if (dlci->state == DLCI_CLOSED)
		return -EINVAL;
	switch (cmd) {
	case GSMIOC_ENABLE_NET:
		if (copy_from_user(&nc, (void __user *)arg, sizeof(nc)))
			return -EFAULT;
		nc.if_name[IFNAMSIZ-1] = '\0';
		/* return net interface index or error code */
		mutex_lock(&dlci->mutex);
		index = gsm_create_network(dlci, &nc);
		mutex_unlock(&dlci->mutex);
		if (copy_to_user((void __user *)arg, &nc, sizeof(nc)))
			return -EFAULT;
		return index;
	case GSMIOC_DISABLE_NET:
		if (!capable(CAP_NET_ADMIN))
			return -EPERM;
		mutex_lock(&dlci->mutex);
		gsm_destroy_network(dlci);
		mutex_unlock(&dlci->mutex);
		return 0;
	default:
		return -ENOIOCTLCMD;
	}
}

static void gsmtty_set_termios(struct tty_struct *tty,
			       const struct ktermios *old)
{
	struct gsm_dlci *dlci = tty->driver_data;
	if (dlci->state == DLCI_CLOSED)
		return;
	/* For the moment its fixed. In actual fact the speed information
	   for the virtual channel can be propogated in both directions by
	   the RPN control message. This however rapidly gets nasty as we
	   then have to remap modem signals each way according to whether
	   our virtual cable is null modem etc .. */
	tty_termios_copy_hw(&tty->termios, old);
}

static void gsmtty_throttle(struct tty_struct *tty)
{
	struct gsm_dlci *dlci = tty->driver_data;
	if (dlci->state == DLCI_CLOSED)
		return;
	if (C_CRTSCTS(tty))
		dlci->modem_tx &= ~TIOCM_RTS;
	dlci->throttled = true;
	/* Send an MSC with RTS cleared */
	gsm_modem_update(dlci, 0);
}

static void gsmtty_unthrottle(struct tty_struct *tty)
{
	struct gsm_dlci *dlci = tty->driver_data;
	if (dlci->state == DLCI_CLOSED)
		return;
	if (C_CRTSCTS(tty))
		dlci->modem_tx |= TIOCM_RTS;
	dlci->throttled = false;
	/* Send an MSC with RTS set */
	gsm_modem_update(dlci, 0);
}

static int gsmtty_break_ctl(struct tty_struct *tty, int state)
{
	struct gsm_dlci *dlci = tty->driver_data;
	int encode = 0;	/* Off */
	if (dlci->state == DLCI_CLOSED)
		return -EINVAL;

	if (state == -1)	/* "On indefinitely" - we can't encode this
				    properly */
		encode = 0x0F;
	else if (state > 0) {
		encode = state / 200;	/* mS to encoding */
		if (encode > 0x0F)
			encode = 0x0F;	/* Best effort */
	}
	return gsm_modem_update(dlci, encode);
}

static void gsmtty_cleanup(struct tty_struct *tty)
{
	struct gsm_dlci *dlci = tty->driver_data;
	struct gsm_mux *gsm = dlci->gsm;

	dlci_put(dlci);
	dlci_put(gsm->dlci[0]);
	mux_put(gsm);
}

/* Virtual ttys for the demux */
static const struct tty_operations gsmtty_ops = {
	.install		= gsmtty_install,
	.open			= gsmtty_open,
	.close			= gsmtty_close,
	.write			= gsmtty_write,
	.write_room		= gsmtty_write_room,
	.chars_in_buffer	= gsmtty_chars_in_buffer,
	.flush_buffer		= gsmtty_flush_buffer,
	.ioctl			= gsmtty_ioctl,
	.throttle		= gsmtty_throttle,
	.unthrottle		= gsmtty_unthrottle,
	.set_termios		= gsmtty_set_termios,
	.hangup			= gsmtty_hangup,
	.wait_until_sent	= gsmtty_wait_until_sent,
	.tiocmget		= gsmtty_tiocmget,
	.tiocmset		= gsmtty_tiocmset,
	.break_ctl		= gsmtty_break_ctl,
	.cleanup		= gsmtty_cleanup,
};



static int __init gsm_init(void)
{
	/* Fill in our line protocol discipline, and register it */
	int status = tty_register_ldisc(&tty_ldisc_packet);
	if (status != 0) {
		pr_err("n_gsm: can't register line discipline (err = %d)\n",
								status);
		return status;
	}

	gsm_tty_driver = tty_alloc_driver(GSM_TTY_MINORS, TTY_DRIVER_REAL_RAW |
			TTY_DRIVER_DYNAMIC_DEV | TTY_DRIVER_HARDWARE_BREAK);
	if (IS_ERR(gsm_tty_driver)) {
		pr_err("gsm_init: tty allocation failed.\n");
		status = PTR_ERR(gsm_tty_driver);
		goto err_unreg_ldisc;
	}
	gsm_tty_driver->driver_name	= "gsmtty";
	gsm_tty_driver->name		= "gsmtty";
	gsm_tty_driver->major		= 0;	/* Dynamic */
	gsm_tty_driver->minor_start	= 0;
	gsm_tty_driver->type		= TTY_DRIVER_TYPE_SERIAL;
	gsm_tty_driver->subtype	= SERIAL_TYPE_NORMAL;
	gsm_tty_driver->init_termios	= tty_std_termios;
	/* Fixme */
	gsm_tty_driver->init_termios.c_lflag &= ~ECHO;
	tty_set_operations(gsm_tty_driver, &gsmtty_ops);

	if (tty_register_driver(gsm_tty_driver)) {
		pr_err("gsm_init: tty registration failed.\n");
		status = -EBUSY;
		goto err_put_driver;
	}
	pr_debug("gsm_init: loaded as %d,%d.\n",
			gsm_tty_driver->major, gsm_tty_driver->minor_start);
	return 0;
err_put_driver:
	tty_driver_kref_put(gsm_tty_driver);
err_unreg_ldisc:
	tty_unregister_ldisc(&tty_ldisc_packet);
	return status;
}

static void __exit gsm_exit(void)
{
	tty_unregister_ldisc(&tty_ldisc_packet);
	tty_unregister_driver(gsm_tty_driver);
	tty_driver_kref_put(gsm_tty_driver);
}

module_init(gsm_init);
module_exit(gsm_exit);


MODULE_LICENSE("GPL");
MODULE_ALIAS_LDISC(N_GSM0710);<|MERGE_RESOLUTION|>--- conflicted
+++ resolved
@@ -2535,11 +2535,7 @@
 	if (dlci == NULL)
 		return -ENOMEM;
 
-<<<<<<< HEAD
-	if (gsm->encoding == 0)
-=======
 	if (gsm->encoding == GSM_BASIC_OPT)
->>>>>>> 9abf2313
 		gsm->receive = gsm0_receive;
 	else
 		gsm->receive = gsm1_receive;
