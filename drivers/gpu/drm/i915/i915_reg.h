--- conflicted
+++ resolved
@@ -4098,8 +4098,6 @@
 #define   EDP_PSR2_FRAME_BEFORE_SU(a)	((a)<<4)
 #define   EDP_PSR2_IDLE_FRAME_MASK	0xf
 #define   EDP_PSR2_IDLE_FRAME_SHIFT	0
-<<<<<<< HEAD
-=======
 
 #define _PSR_EVENT_TRANS_A			0x60848
 #define _PSR_EVENT_TRANS_B			0x61848
@@ -4123,7 +4121,6 @@
 #define  PSR_EVENT_VBI_ENABLE			(1 << 2)
 #define  PSR_EVENT_LPSP_MODE_EXIT		(1 << 1)
 #define  PSR_EVENT_PSR_DISABLE			(1 << 0)
->>>>>>> 01f83786
 
 #define EDP_PSR2_STATUS			_MMIO(0x6f940)
 #define EDP_PSR2_STATUS_STATE_MASK     (0xf<<28)
