/*
 * Copyright © 2008 Intel Corporation
 *
 * Permission is hereby granted, free of charge, to any person obtaining a
 * copy of this software and associated documentation files (the "Software"),
 * to deal in the Software without restriction, including without limitation
 * the rights to use, copy, modify, merge, publish, distribute, sublicense,
 * and/or sell copies of the Software, and to permit persons to whom the
 * Software is furnished to do so, subject to the following conditions:
 *
 * The above copyright notice and this permission notice (including the next
 * paragraph) shall be included in all copies or substantial portions of the
 * Software.
 *
 * THE SOFTWARE IS PROVIDED "AS IS", WITHOUT WARRANTY OF ANY KIND, EXPRESS OR
 * IMPLIED, INCLUDING BUT NOT LIMITED TO THE WARRANTIES OF MERCHANTABILITY,
 * FITNESS FOR A PARTICULAR PURPOSE AND NONINFRINGEMENT.  IN NO EVENT SHALL
 * THE AUTHORS OR COPYRIGHT HOLDERS BE LIABLE FOR ANY CLAIM, DAMAGES OR OTHER
 * LIABILITY, WHETHER IN AN ACTION OF CONTRACT, TORT OR OTHERWISE, ARISING
 * FROM, OUT OF OR IN CONNECTION WITH THE SOFTWARE OR THE USE OR OTHER DEALINGS
 * IN THE SOFTWARE.
 *
 * Authors:
 *    Eric Anholt <eric@anholt.net>
 *    Keith Packard <keithp@keithp.com>
 *
 */

#include <linux/seq_file.h>
#include <linux/circ_buf.h>
#include <linux/ctype.h>
#include <linux/debugfs.h>
#include <linux/slab.h>
#include <linux/export.h>
#include <linux/list_sort.h>
#include <asm/msr-index.h>
#include <drm/drmP.h>
#include "intel_drv.h"
#include "intel_ringbuffer.h"
#include <drm/i915_drm.h>
#include "i915_drv.h"

#if defined(CONFIG_DEBUG_FS)

enum {
	ACTIVE_LIST,
	INACTIVE_LIST,
	PINNED_LIST,
};

static const char *yesno(int v)
{
	return v ? "yes" : "no";
}

/* As the drm_debugfs_init() routines are called before dev->dev_private is
 * allocated we need to hook into the minor for release. */
static int
drm_add_fake_info_node(struct drm_minor *minor,
		       struct dentry *ent,
		       const void *key)
{
	struct drm_info_node *node;

	node = kmalloc(sizeof(*node), GFP_KERNEL);
	if (node == NULL) {
		debugfs_remove(ent);
		return -ENOMEM;
	}

	node->minor = minor;
	node->dent = ent;
	node->info_ent = (void *) key;

	mutex_lock(&minor->debugfs_lock);
	list_add(&node->list, &minor->debugfs_list);
	mutex_unlock(&minor->debugfs_lock);

	return 0;
}

static int i915_capabilities(struct seq_file *m, void *data)
{
	struct drm_info_node *node = (struct drm_info_node *) m->private;
	struct drm_device *dev = node->minor->dev;
	const struct intel_device_info *info = INTEL_INFO(dev);

	seq_printf(m, "gen: %d\n", info->gen);
	seq_printf(m, "pch: %d\n", INTEL_PCH_TYPE(dev));
#define PRINT_FLAG(x)  seq_printf(m, #x ": %s\n", yesno(info->x))
#define SEP_SEMICOLON ;
	DEV_INFO_FOR_EACH_FLAG(PRINT_FLAG, SEP_SEMICOLON);
#undef PRINT_FLAG
#undef SEP_SEMICOLON

	return 0;
}

static const char *get_pin_flag(struct drm_i915_gem_object *obj)
{
	if (obj->user_pin_count > 0)
		return "P";
	else if (obj->pin_count > 0)
		return "p";
	else
		return " ";
}

static const char *get_tiling_flag(struct drm_i915_gem_object *obj)
{
	switch (obj->tiling_mode) {
	default:
	case I915_TILING_NONE: return " ";
	case I915_TILING_X: return "X";
	case I915_TILING_Y: return "Y";
	}
}

static inline const char *get_global_flag(struct drm_i915_gem_object *obj)
{
	return obj->has_global_gtt_mapping ? "g" : " ";
}

static void
describe_obj(struct seq_file *m, struct drm_i915_gem_object *obj)
{
	struct i915_vma *vma;
	seq_printf(m, "%pK: %s%s%s %8zdKiB %02x %02x %u %u %u%s%s%s",
		   &obj->base,
		   get_pin_flag(obj),
		   get_tiling_flag(obj),
		   get_global_flag(obj),
		   obj->base.size / 1024,
		   obj->base.read_domains,
		   obj->base.write_domain,
		   obj->last_read_seqno,
		   obj->last_write_seqno,
		   obj->last_fenced_seqno,
		   i915_cache_level_str(obj->cache_level),
		   obj->dirty ? " dirty" : "",
		   obj->madv == I915_MADV_DONTNEED ? " purgeable" : "");
	if (obj->base.name)
		seq_printf(m, " (name: %d)", obj->base.name);
	if (obj->pin_count)
		seq_printf(m, " (pinned x %d)", obj->pin_count);
	if (obj->pin_display)
		seq_printf(m, " (display)");
	if (obj->fence_reg != I915_FENCE_REG_NONE)
		seq_printf(m, " (fence: %d)", obj->fence_reg);
	list_for_each_entry(vma, &obj->vma_list, vma_link) {
		if (!i915_is_ggtt(vma->vm))
			seq_puts(m, " (pp");
		else
			seq_puts(m, " (g");
		seq_printf(m, "gtt offset: %08lx, size: %08lx)",
			   vma->node.start, vma->node.size);
	}
	if (obj->stolen)
		seq_printf(m, " (stolen: %08lx)", obj->stolen->start);
	if (obj->pin_mappable || obj->fault_mappable) {
		char s[3], *t = s;
		if (obj->pin_mappable)
			*t++ = 'p';
		if (obj->fault_mappable)
			*t++ = 'f';
		*t = '\0';
		seq_printf(m, " (%s mappable)", s);
	}
	if (obj->ring != NULL)
		seq_printf(m, " (%s)", obj->ring->name);
}

static void describe_ctx(struct seq_file *m, struct i915_hw_context *ctx)
{
	seq_putc(m, ctx->is_initialized ? 'I' : 'i');
	seq_putc(m, ctx->remap_slice ? 'R' : 'r');
	seq_putc(m, ' ');
}

static int i915_gem_object_list_info(struct seq_file *m, void *data)
{
	struct drm_info_node *node = (struct drm_info_node *) m->private;
	uintptr_t list = (uintptr_t) node->info_ent->data;
	struct list_head *head;
	struct drm_device *dev = node->minor->dev;
	struct drm_i915_private *dev_priv = dev->dev_private;
	struct i915_address_space *vm = &dev_priv->gtt.base;
	struct i915_vma *vma;
	size_t total_obj_size, total_gtt_size;
	int count, ret;

	ret = mutex_lock_interruptible(&dev->struct_mutex);
	if (ret)
		return ret;

	/* FIXME: the user of this interface might want more than just GGTT */
	switch (list) {
	case ACTIVE_LIST:
		seq_puts(m, "Active:\n");
		head = &vm->active_list;
		break;
	case INACTIVE_LIST:
		seq_puts(m, "Inactive:\n");
		head = &vm->inactive_list;
		break;
	default:
		mutex_unlock(&dev->struct_mutex);
		return -EINVAL;
	}

	total_obj_size = total_gtt_size = count = 0;
	list_for_each_entry(vma, head, mm_list) {
		seq_printf(m, "   ");
		describe_obj(m, vma->obj);
		seq_printf(m, "\n");
		total_obj_size += vma->obj->base.size;
		total_gtt_size += vma->node.size;
		count++;
	}
	mutex_unlock(&dev->struct_mutex);

	seq_printf(m, "Total %d objects, %zu bytes, %zu GTT size\n",
		   count, total_obj_size, total_gtt_size);
	return 0;
}

static int obj_rank_by_stolen(void *priv,
			      struct list_head *A, struct list_head *B)
{
	struct drm_i915_gem_object *a =
		container_of(A, struct drm_i915_gem_object, obj_exec_link);
	struct drm_i915_gem_object *b =
		container_of(B, struct drm_i915_gem_object, obj_exec_link);

	return a->stolen->start - b->stolen->start;
}

static int i915_gem_stolen_list_info(struct seq_file *m, void *data)
{
	struct drm_info_node *node = (struct drm_info_node *) m->private;
	struct drm_device *dev = node->minor->dev;
	struct drm_i915_private *dev_priv = dev->dev_private;
	struct drm_i915_gem_object *obj;
	size_t total_obj_size, total_gtt_size;
	LIST_HEAD(stolen);
	int count, ret;

	ret = mutex_lock_interruptible(&dev->struct_mutex);
	if (ret)
		return ret;

	total_obj_size = total_gtt_size = count = 0;
	list_for_each_entry(obj, &dev_priv->mm.bound_list, global_list) {
		if (obj->stolen == NULL)
			continue;

		list_add(&obj->obj_exec_link, &stolen);

<<<<<<< HEAD
		total_obj_size += obj->base.size;
		total_gtt_size += i915_gem_obj_ggtt_size(obj);
		count++;
	}
	list_for_each_entry(obj, &dev_priv->mm.unbound_list, global_list) {
		if (obj->stolen == NULL)
			continue;

		list_add(&obj->obj_exec_link, &stolen);

		total_obj_size += obj->base.size;
		count++;
	}
=======
		total_obj_size += obj->base.size;
		total_gtt_size += i915_gem_obj_ggtt_size(obj);
		count++;
	}
	list_for_each_entry(obj, &dev_priv->mm.unbound_list, global_list) {
		if (obj->stolen == NULL)
			continue;

		list_add(&obj->obj_exec_link, &stolen);

		total_obj_size += obj->base.size;
		count++;
	}
>>>>>>> d8ec26d7
	list_sort(NULL, &stolen, obj_rank_by_stolen);
	seq_puts(m, "Stolen:\n");
	while (!list_empty(&stolen)) {
		obj = list_first_entry(&stolen, typeof(*obj), obj_exec_link);
		seq_puts(m, "   ");
		describe_obj(m, obj);
		seq_putc(m, '\n');
		list_del_init(&obj->obj_exec_link);
	}
	mutex_unlock(&dev->struct_mutex);

	seq_printf(m, "Total %d objects, %zu bytes, %zu GTT size\n",
		   count, total_obj_size, total_gtt_size);
	return 0;
}

#define count_objects(list, member) do { \
	list_for_each_entry(obj, list, member) { \
		size += i915_gem_obj_ggtt_size(obj); \
		++count; \
		if (obj->map_and_fenceable) { \
			mappable_size += i915_gem_obj_ggtt_size(obj); \
			++mappable_count; \
		} \
	} \
} while (0)

struct file_stats {
	int count;
	size_t total, active, inactive, unbound;
};

static int per_file_stats(int id, void *ptr, void *data)
{
	struct drm_i915_gem_object *obj = ptr;
	struct file_stats *stats = data;

	stats->count++;
	stats->total += obj->base.size;

	if (i915_gem_obj_ggtt_bound(obj)) {
		if (!list_empty(&obj->ring_list))
			stats->active += obj->base.size;
		else
			stats->inactive += obj->base.size;
	} else {
		if (!list_empty(&obj->global_list))
			stats->unbound += obj->base.size;
	}

	return 0;
}

#define count_vmas(list, member) do { \
	list_for_each_entry(vma, list, member) { \
		size += i915_gem_obj_ggtt_size(vma->obj); \
		++count; \
		if (vma->obj->map_and_fenceable) { \
			mappable_size += i915_gem_obj_ggtt_size(vma->obj); \
			++mappable_count; \
		} \
	} \
} while (0)

static int i915_gem_object_info(struct seq_file *m, void* data)
{
	struct drm_info_node *node = (struct drm_info_node *) m->private;
	struct drm_device *dev = node->minor->dev;
	struct drm_i915_private *dev_priv = dev->dev_private;
	u32 count, mappable_count, purgeable_count;
	size_t size, mappable_size, purgeable_size;
	struct drm_i915_gem_object *obj;
	struct i915_address_space *vm = &dev_priv->gtt.base;
	struct drm_file *file;
	struct i915_vma *vma;
	int ret;

	ret = mutex_lock_interruptible(&dev->struct_mutex);
	if (ret)
		return ret;

	seq_printf(m, "%u objects, %zu bytes\n",
		   dev_priv->mm.object_count,
		   dev_priv->mm.object_memory);

	size = count = mappable_size = mappable_count = 0;
	count_objects(&dev_priv->mm.bound_list, global_list);
	seq_printf(m, "%u [%u] objects, %zu [%zu] bytes in gtt\n",
		   count, mappable_count, size, mappable_size);

	size = count = mappable_size = mappable_count = 0;
	count_vmas(&vm->active_list, mm_list);
	seq_printf(m, "  %u [%u] active objects, %zu [%zu] bytes\n",
		   count, mappable_count, size, mappable_size);

	size = count = mappable_size = mappable_count = 0;
	count_vmas(&vm->inactive_list, mm_list);
	seq_printf(m, "  %u [%u] inactive objects, %zu [%zu] bytes\n",
		   count, mappable_count, size, mappable_size);

	size = count = purgeable_size = purgeable_count = 0;
	list_for_each_entry(obj, &dev_priv->mm.unbound_list, global_list) {
		size += obj->base.size, ++count;
		if (obj->madv == I915_MADV_DONTNEED)
			purgeable_size += obj->base.size, ++purgeable_count;
	}
	seq_printf(m, "%u unbound objects, %zu bytes\n", count, size);

	size = count = mappable_size = mappable_count = 0;
	list_for_each_entry(obj, &dev_priv->mm.bound_list, global_list) {
		if (obj->fault_mappable) {
			size += i915_gem_obj_ggtt_size(obj);
			++count;
		}
		if (obj->pin_mappable) {
			mappable_size += i915_gem_obj_ggtt_size(obj);
			++mappable_count;
		}
		if (obj->madv == I915_MADV_DONTNEED) {
			purgeable_size += obj->base.size;
			++purgeable_count;
		}
	}
	seq_printf(m, "%u purgeable objects, %zu bytes\n",
		   purgeable_count, purgeable_size);
	seq_printf(m, "%u pinned mappable objects, %zu bytes\n",
		   mappable_count, mappable_size);
	seq_printf(m, "%u fault mappable objects, %zu bytes\n",
		   count, size);

	seq_printf(m, "%zu [%lu] gtt total\n",
		   dev_priv->gtt.base.total,
		   dev_priv->gtt.mappable_end - dev_priv->gtt.base.start);

	seq_putc(m, '\n');
	list_for_each_entry_reverse(file, &dev->filelist, lhead) {
		struct file_stats stats;

		memset(&stats, 0, sizeof(stats));
		idr_for_each(&file->object_idr, per_file_stats, &stats);
		seq_printf(m, "%s: %u objects, %zu bytes (%zu active, %zu inactive, %zu unbound)\n",
			   get_pid_task(file->pid, PIDTYPE_PID)->comm,
			   stats.count,
			   stats.total,
			   stats.active,
			   stats.inactive,
			   stats.unbound);
	}

	mutex_unlock(&dev->struct_mutex);

	return 0;
}

static int i915_gem_gtt_info(struct seq_file *m, void *data)
{
	struct drm_info_node *node = (struct drm_info_node *) m->private;
	struct drm_device *dev = node->minor->dev;
	uintptr_t list = (uintptr_t) node->info_ent->data;
	struct drm_i915_private *dev_priv = dev->dev_private;
	struct drm_i915_gem_object *obj;
	size_t total_obj_size, total_gtt_size;
	int count, ret;

	ret = mutex_lock_interruptible(&dev->struct_mutex);
	if (ret)
		return ret;

	total_obj_size = total_gtt_size = count = 0;
	list_for_each_entry(obj, &dev_priv->mm.bound_list, global_list) {
		if (list == PINNED_LIST && obj->pin_count == 0)
			continue;

		seq_puts(m, "   ");
		describe_obj(m, obj);
		seq_putc(m, '\n');
		total_obj_size += obj->base.size;
		total_gtt_size += i915_gem_obj_ggtt_size(obj);
		count++;
	}

	mutex_unlock(&dev->struct_mutex);

	seq_printf(m, "Total %d objects, %zu bytes, %zu GTT size\n",
		   count, total_obj_size, total_gtt_size);

	return 0;
}

static int i915_gem_pageflip_info(struct seq_file *m, void *data)
{
	struct drm_info_node *node = (struct drm_info_node *) m->private;
	struct drm_device *dev = node->minor->dev;
	unsigned long flags;
	struct intel_crtc *crtc;

	list_for_each_entry(crtc, &dev->mode_config.crtc_list, base.head) {
		const char pipe = pipe_name(crtc->pipe);
		const char plane = plane_name(crtc->plane);
		struct intel_unpin_work *work;

		spin_lock_irqsave(&dev->event_lock, flags);
		work = crtc->unpin_work;
		if (work == NULL) {
			seq_printf(m, "No flip due on pipe %c (plane %c)\n",
				   pipe, plane);
		} else {
			if (atomic_read(&work->pending) < INTEL_FLIP_COMPLETE) {
				seq_printf(m, "Flip queued on pipe %c (plane %c)\n",
					   pipe, plane);
			} else {
				seq_printf(m, "Flip pending (waiting for vsync) on pipe %c (plane %c)\n",
					   pipe, plane);
			}
			if (work->enable_stall_check)
				seq_puts(m, "Stall check enabled, ");
			else
				seq_puts(m, "Stall check waiting for page flip ioctl, ");
			seq_printf(m, "%d prepares\n", atomic_read(&work->pending));

			if (work->old_fb_obj) {
				struct drm_i915_gem_object *obj = work->old_fb_obj;
				if (obj)
					seq_printf(m, "Old framebuffer gtt_offset 0x%08lx\n",
						   i915_gem_obj_ggtt_offset(obj));
			}
			if (work->pending_flip_obj) {
				struct drm_i915_gem_object *obj = work->pending_flip_obj;
				if (obj)
					seq_printf(m, "New framebuffer gtt_offset 0x%08lx\n",
						   i915_gem_obj_ggtt_offset(obj));
			}
		}
		spin_unlock_irqrestore(&dev->event_lock, flags);
	}

	return 0;
}

static int i915_gem_request_info(struct seq_file *m, void *data)
{
	struct drm_info_node *node = (struct drm_info_node *) m->private;
	struct drm_device *dev = node->minor->dev;
	drm_i915_private_t *dev_priv = dev->dev_private;
	struct intel_ring_buffer *ring;
	struct drm_i915_gem_request *gem_request;
	int ret, count, i;

	ret = mutex_lock_interruptible(&dev->struct_mutex);
	if (ret)
		return ret;

	count = 0;
	for_each_ring(ring, dev_priv, i) {
		if (list_empty(&ring->request_list))
			continue;

		seq_printf(m, "%s requests:\n", ring->name);
		list_for_each_entry(gem_request,
				    &ring->request_list,
				    list) {
			seq_printf(m, "    %d @ %d\n",
				   gem_request->seqno,
				   (int) (jiffies - gem_request->emitted_jiffies));
		}
		count++;
	}
	mutex_unlock(&dev->struct_mutex);

	if (count == 0)
		seq_puts(m, "No requests\n");

	return 0;
}

static void i915_ring_seqno_info(struct seq_file *m,
				 struct intel_ring_buffer *ring)
{
	if (ring->get_seqno) {
		seq_printf(m, "Current sequence (%s): %u\n",
			   ring->name, ring->get_seqno(ring, false));
	}
}

static int i915_gem_seqno_info(struct seq_file *m, void *data)
{
	struct drm_info_node *node = (struct drm_info_node *) m->private;
	struct drm_device *dev = node->minor->dev;
	drm_i915_private_t *dev_priv = dev->dev_private;
	struct intel_ring_buffer *ring;
	int ret, i;

	ret = mutex_lock_interruptible(&dev->struct_mutex);
	if (ret)
		return ret;

	for_each_ring(ring, dev_priv, i)
		i915_ring_seqno_info(m, ring);

	mutex_unlock(&dev->struct_mutex);

	return 0;
}


static int i915_interrupt_info(struct seq_file *m, void *data)
{
	struct drm_info_node *node = (struct drm_info_node *) m->private;
	struct drm_device *dev = node->minor->dev;
	drm_i915_private_t *dev_priv = dev->dev_private;
	struct intel_ring_buffer *ring;
	int ret, i, pipe;

	ret = mutex_lock_interruptible(&dev->struct_mutex);
	if (ret)
		return ret;

	if (INTEL_INFO(dev)->gen >= 8) {
		int i;
		seq_printf(m, "Master Interrupt Control:\t%08x\n",
			   I915_READ(GEN8_MASTER_IRQ));

		for (i = 0; i < 4; i++) {
			seq_printf(m, "GT Interrupt IMR %d:\t%08x\n",
				   i, I915_READ(GEN8_GT_IMR(i)));
			seq_printf(m, "GT Interrupt IIR %d:\t%08x\n",
				   i, I915_READ(GEN8_GT_IIR(i)));
			seq_printf(m, "GT Interrupt IER %d:\t%08x\n",
				   i, I915_READ(GEN8_GT_IER(i)));
		}

		for_each_pipe(i) {
			seq_printf(m, "Pipe %c IMR:\t%08x\n",
				   pipe_name(i),
				   I915_READ(GEN8_DE_PIPE_IMR(i)));
			seq_printf(m, "Pipe %c IIR:\t%08x\n",
				   pipe_name(i),
				   I915_READ(GEN8_DE_PIPE_IIR(i)));
			seq_printf(m, "Pipe %c IER:\t%08x\n",
				   pipe_name(i),
				   I915_READ(GEN8_DE_PIPE_IER(i)));
		}

		seq_printf(m, "Display Engine port interrupt mask:\t%08x\n",
			   I915_READ(GEN8_DE_PORT_IMR));
		seq_printf(m, "Display Engine port interrupt identity:\t%08x\n",
			   I915_READ(GEN8_DE_PORT_IIR));
		seq_printf(m, "Display Engine port interrupt enable:\t%08x\n",
			   I915_READ(GEN8_DE_PORT_IER));

		seq_printf(m, "Display Engine misc interrupt mask:\t%08x\n",
			   I915_READ(GEN8_DE_MISC_IMR));
		seq_printf(m, "Display Engine misc interrupt identity:\t%08x\n",
			   I915_READ(GEN8_DE_MISC_IIR));
		seq_printf(m, "Display Engine misc interrupt enable:\t%08x\n",
			   I915_READ(GEN8_DE_MISC_IER));

		seq_printf(m, "PCU interrupt mask:\t%08x\n",
			   I915_READ(GEN8_PCU_IMR));
		seq_printf(m, "PCU interrupt identity:\t%08x\n",
			   I915_READ(GEN8_PCU_IIR));
		seq_printf(m, "PCU interrupt enable:\t%08x\n",
			   I915_READ(GEN8_PCU_IER));
	} else if (IS_VALLEYVIEW(dev)) {
		seq_printf(m, "Display IER:\t%08x\n",
			   I915_READ(VLV_IER));
		seq_printf(m, "Display IIR:\t%08x\n",
			   I915_READ(VLV_IIR));
		seq_printf(m, "Display IIR_RW:\t%08x\n",
			   I915_READ(VLV_IIR_RW));
		seq_printf(m, "Display IMR:\t%08x\n",
			   I915_READ(VLV_IMR));
		for_each_pipe(pipe)
			seq_printf(m, "Pipe %c stat:\t%08x\n",
				   pipe_name(pipe),
				   I915_READ(PIPESTAT(pipe)));

		seq_printf(m, "Master IER:\t%08x\n",
			   I915_READ(VLV_MASTER_IER));

		seq_printf(m, "Render IER:\t%08x\n",
			   I915_READ(GTIER));
		seq_printf(m, "Render IIR:\t%08x\n",
			   I915_READ(GTIIR));
		seq_printf(m, "Render IMR:\t%08x\n",
			   I915_READ(GTIMR));

		seq_printf(m, "PM IER:\t\t%08x\n",
			   I915_READ(GEN6_PMIER));
		seq_printf(m, "PM IIR:\t\t%08x\n",
			   I915_READ(GEN6_PMIIR));
		seq_printf(m, "PM IMR:\t\t%08x\n",
			   I915_READ(GEN6_PMIMR));

		seq_printf(m, "Port hotplug:\t%08x\n",
			   I915_READ(PORT_HOTPLUG_EN));
		seq_printf(m, "DPFLIPSTAT:\t%08x\n",
			   I915_READ(VLV_DPFLIPSTAT));
		seq_printf(m, "DPINVGTT:\t%08x\n",
			   I915_READ(DPINVGTT));

	} else if (!HAS_PCH_SPLIT(dev)) {
		seq_printf(m, "Interrupt enable:    %08x\n",
			   I915_READ(IER));
		seq_printf(m, "Interrupt identity:  %08x\n",
			   I915_READ(IIR));
		seq_printf(m, "Interrupt mask:      %08x\n",
			   I915_READ(IMR));
		for_each_pipe(pipe)
			seq_printf(m, "Pipe %c stat:         %08x\n",
				   pipe_name(pipe),
				   I915_READ(PIPESTAT(pipe)));
	} else {
		seq_printf(m, "North Display Interrupt enable:		%08x\n",
			   I915_READ(DEIER));
		seq_printf(m, "North Display Interrupt identity:	%08x\n",
			   I915_READ(DEIIR));
		seq_printf(m, "North Display Interrupt mask:		%08x\n",
			   I915_READ(DEIMR));
		seq_printf(m, "South Display Interrupt enable:		%08x\n",
			   I915_READ(SDEIER));
		seq_printf(m, "South Display Interrupt identity:	%08x\n",
			   I915_READ(SDEIIR));
		seq_printf(m, "South Display Interrupt mask:		%08x\n",
			   I915_READ(SDEIMR));
		seq_printf(m, "Graphics Interrupt enable:		%08x\n",
			   I915_READ(GTIER));
		seq_printf(m, "Graphics Interrupt identity:		%08x\n",
			   I915_READ(GTIIR));
		seq_printf(m, "Graphics Interrupt mask:		%08x\n",
			   I915_READ(GTIMR));
	}
	seq_printf(m, "Interrupts received: %d\n",
		   atomic_read(&dev_priv->irq_received));
	for_each_ring(ring, dev_priv, i) {
		if (INTEL_INFO(dev)->gen >= 6) {
			seq_printf(m,
				   "Graphics Interrupt mask (%s):	%08x\n",
				   ring->name, I915_READ_IMR(ring));
		}
		i915_ring_seqno_info(m, ring);
	}
	mutex_unlock(&dev->struct_mutex);

	return 0;
}

static int i915_gem_fence_regs_info(struct seq_file *m, void *data)
{
	struct drm_info_node *node = (struct drm_info_node *) m->private;
	struct drm_device *dev = node->minor->dev;
	drm_i915_private_t *dev_priv = dev->dev_private;
	int i, ret;

	ret = mutex_lock_interruptible(&dev->struct_mutex);
	if (ret)
		return ret;

	seq_printf(m, "Reserved fences = %d\n", dev_priv->fence_reg_start);
	seq_printf(m, "Total fences = %d\n", dev_priv->num_fence_regs);
	for (i = 0; i < dev_priv->num_fence_regs; i++) {
		struct drm_i915_gem_object *obj = dev_priv->fence_regs[i].obj;

		seq_printf(m, "Fence %d, pin count = %d, object = ",
			   i, dev_priv->fence_regs[i].pin_count);
		if (obj == NULL)
			seq_puts(m, "unused");
		else
			describe_obj(m, obj);
		seq_putc(m, '\n');
	}

	mutex_unlock(&dev->struct_mutex);
	return 0;
}

static int i915_hws_info(struct seq_file *m, void *data)
{
	struct drm_info_node *node = (struct drm_info_node *) m->private;
	struct drm_device *dev = node->minor->dev;
	drm_i915_private_t *dev_priv = dev->dev_private;
	struct intel_ring_buffer *ring;
	const u32 *hws;
	int i;

	ring = &dev_priv->ring[(uintptr_t)node->info_ent->data];
	hws = ring->status_page.page_addr;
	if (hws == NULL)
		return 0;

	for (i = 0; i < 4096 / sizeof(u32) / 4; i += 4) {
		seq_printf(m, "0x%08x: 0x%08x 0x%08x 0x%08x 0x%08x\n",
			   i * 4,
			   hws[i], hws[i + 1], hws[i + 2], hws[i + 3]);
	}
	return 0;
}

static ssize_t
i915_error_state_write(struct file *filp,
		       const char __user *ubuf,
		       size_t cnt,
		       loff_t *ppos)
{
	struct i915_error_state_file_priv *error_priv = filp->private_data;
	struct drm_device *dev = error_priv->dev;
	int ret;

	DRM_DEBUG_DRIVER("Resetting error state\n");

	ret = mutex_lock_interruptible(&dev->struct_mutex);
	if (ret)
		return ret;

	i915_destroy_error_state(dev);
	mutex_unlock(&dev->struct_mutex);

	return cnt;
}

static int i915_error_state_open(struct inode *inode, struct file *file)
{
	struct drm_device *dev = inode->i_private;
	struct i915_error_state_file_priv *error_priv;

	error_priv = kzalloc(sizeof(*error_priv), GFP_KERNEL);
	if (!error_priv)
		return -ENOMEM;

	error_priv->dev = dev;

	i915_error_state_get(dev, error_priv);

	file->private_data = error_priv;

	return 0;
}

static int i915_error_state_release(struct inode *inode, struct file *file)
{
	struct i915_error_state_file_priv *error_priv = file->private_data;

	i915_error_state_put(error_priv);
	kfree(error_priv);

	return 0;
}

static ssize_t i915_error_state_read(struct file *file, char __user *userbuf,
				     size_t count, loff_t *pos)
{
	struct i915_error_state_file_priv *error_priv = file->private_data;
	struct drm_i915_error_state_buf error_str;
	loff_t tmp_pos = 0;
	ssize_t ret_count = 0;
	int ret;

	ret = i915_error_state_buf_init(&error_str, count, *pos);
	if (ret)
		return ret;

	ret = i915_error_state_to_str(&error_str, error_priv);
	if (ret)
		goto out;

	ret_count = simple_read_from_buffer(userbuf, count, &tmp_pos,
					    error_str.buf,
					    error_str.bytes);

	if (ret_count < 0)
		ret = ret_count;
	else
		*pos = error_str.start + ret_count;
out:
	i915_error_state_buf_release(&error_str);
	return ret ?: ret_count;
}

static const struct file_operations i915_error_state_fops = {
	.owner = THIS_MODULE,
	.open = i915_error_state_open,
	.read = i915_error_state_read,
	.write = i915_error_state_write,
	.llseek = default_llseek,
	.release = i915_error_state_release,
};

static int
i915_next_seqno_get(void *data, u64 *val)
{
	struct drm_device *dev = data;
	drm_i915_private_t *dev_priv = dev->dev_private;
	int ret;

	ret = mutex_lock_interruptible(&dev->struct_mutex);
	if (ret)
		return ret;

	*val = dev_priv->next_seqno;
	mutex_unlock(&dev->struct_mutex);

	return 0;
}

static int
i915_next_seqno_set(void *data, u64 val)
{
	struct drm_device *dev = data;
	int ret;

	ret = mutex_lock_interruptible(&dev->struct_mutex);
	if (ret)
		return ret;

	ret = i915_gem_set_seqno(dev, val);
	mutex_unlock(&dev->struct_mutex);

	return ret;
}

DEFINE_SIMPLE_ATTRIBUTE(i915_next_seqno_fops,
			i915_next_seqno_get, i915_next_seqno_set,
			"0x%llx\n");

static int i915_rstdby_delays(struct seq_file *m, void *unused)
{
	struct drm_info_node *node = (struct drm_info_node *) m->private;
	struct drm_device *dev = node->minor->dev;
	drm_i915_private_t *dev_priv = dev->dev_private;
	u16 crstanddelay;
	int ret;

	ret = mutex_lock_interruptible(&dev->struct_mutex);
	if (ret)
		return ret;

	crstanddelay = I915_READ16(CRSTANDVID);

	mutex_unlock(&dev->struct_mutex);

	seq_printf(m, "w/ctx: %d, w/o ctx: %d\n", (crstanddelay >> 8) & 0x3f, (crstanddelay & 0x3f));

	return 0;
}

static int i915_cur_delayinfo(struct seq_file *m, void *unused)
{
	struct drm_info_node *node = (struct drm_info_node *) m->private;
	struct drm_device *dev = node->minor->dev;
	drm_i915_private_t *dev_priv = dev->dev_private;
	int ret;

	flush_delayed_work(&dev_priv->rps.delayed_resume_work);

	if (IS_GEN5(dev)) {
		u16 rgvswctl = I915_READ16(MEMSWCTL);
		u16 rgvstat = I915_READ16(MEMSTAT_ILK);

		seq_printf(m, "Requested P-state: %d\n", (rgvswctl >> 8) & 0xf);
		seq_printf(m, "Requested VID: %d\n", rgvswctl & 0x3f);
		seq_printf(m, "Current VID: %d\n", (rgvstat & MEMSTAT_VID_MASK) >>
			   MEMSTAT_VID_SHIFT);
		seq_printf(m, "Current P-state: %d\n",
			   (rgvstat & MEMSTAT_PSTATE_MASK) >> MEMSTAT_PSTATE_SHIFT);
	} else if ((IS_GEN6(dev) || IS_GEN7(dev)) && !IS_VALLEYVIEW(dev)) {
		u32 gt_perf_status = I915_READ(GEN6_GT_PERF_STATUS);
		u32 rp_state_limits = I915_READ(GEN6_RP_STATE_LIMITS);
		u32 rp_state_cap = I915_READ(GEN6_RP_STATE_CAP);
		u32 rpstat, cagf, reqf;
		u32 rpupei, rpcurup, rpprevup;
		u32 rpdownei, rpcurdown, rpprevdown;
		int max_freq;

		/* RPSTAT1 is in the GT power well */
		ret = mutex_lock_interruptible(&dev->struct_mutex);
		if (ret)
			return ret;

		gen6_gt_force_wake_get(dev_priv);

		reqf = I915_READ(GEN6_RPNSWREQ);
		reqf &= ~GEN6_TURBO_DISABLE;
		if (IS_HASWELL(dev))
			reqf >>= 24;
		else
			reqf >>= 25;
		reqf *= GT_FREQUENCY_MULTIPLIER;

		rpstat = I915_READ(GEN6_RPSTAT1);
		rpupei = I915_READ(GEN6_RP_CUR_UP_EI);
		rpcurup = I915_READ(GEN6_RP_CUR_UP);
		rpprevup = I915_READ(GEN6_RP_PREV_UP);
		rpdownei = I915_READ(GEN6_RP_CUR_DOWN_EI);
		rpcurdown = I915_READ(GEN6_RP_CUR_DOWN);
		rpprevdown = I915_READ(GEN6_RP_PREV_DOWN);
		if (IS_HASWELL(dev))
			cagf = (rpstat & HSW_CAGF_MASK) >> HSW_CAGF_SHIFT;
		else
			cagf = (rpstat & GEN6_CAGF_MASK) >> GEN6_CAGF_SHIFT;
		cagf *= GT_FREQUENCY_MULTIPLIER;

		gen6_gt_force_wake_put(dev_priv);
		mutex_unlock(&dev->struct_mutex);

		seq_printf(m, "GT_PERF_STATUS: 0x%08x\n", gt_perf_status);
		seq_printf(m, "RPSTAT1: 0x%08x\n", rpstat);
		seq_printf(m, "Render p-state ratio: %d\n",
			   (gt_perf_status & 0xff00) >> 8);
		seq_printf(m, "Render p-state VID: %d\n",
			   gt_perf_status & 0xff);
		seq_printf(m, "Render p-state limit: %d\n",
			   rp_state_limits & 0xff);
		seq_printf(m, "RPNSWREQ: %dMHz\n", reqf);
		seq_printf(m, "CAGF: %dMHz\n", cagf);
		seq_printf(m, "RP CUR UP EI: %dus\n", rpupei &
			   GEN6_CURICONT_MASK);
		seq_printf(m, "RP CUR UP: %dus\n", rpcurup &
			   GEN6_CURBSYTAVG_MASK);
		seq_printf(m, "RP PREV UP: %dus\n", rpprevup &
			   GEN6_CURBSYTAVG_MASK);
		seq_printf(m, "RP CUR DOWN EI: %dus\n", rpdownei &
			   GEN6_CURIAVG_MASK);
		seq_printf(m, "RP CUR DOWN: %dus\n", rpcurdown &
			   GEN6_CURBSYTAVG_MASK);
		seq_printf(m, "RP PREV DOWN: %dus\n", rpprevdown &
			   GEN6_CURBSYTAVG_MASK);

		max_freq = (rp_state_cap & 0xff0000) >> 16;
		seq_printf(m, "Lowest (RPN) frequency: %dMHz\n",
			   max_freq * GT_FREQUENCY_MULTIPLIER);

		max_freq = (rp_state_cap & 0xff00) >> 8;
		seq_printf(m, "Nominal (RP1) frequency: %dMHz\n",
			   max_freq * GT_FREQUENCY_MULTIPLIER);

		max_freq = rp_state_cap & 0xff;
		seq_printf(m, "Max non-overclocked (RP0) frequency: %dMHz\n",
			   max_freq * GT_FREQUENCY_MULTIPLIER);

		seq_printf(m, "Max overclocked frequency: %dMHz\n",
			   dev_priv->rps.hw_max * GT_FREQUENCY_MULTIPLIER);
	} else if (IS_VALLEYVIEW(dev)) {
		u32 freq_sts, val;

		mutex_lock(&dev_priv->rps.hw_lock);
		freq_sts = vlv_punit_read(dev_priv, PUNIT_REG_GPU_FREQ_STS);
		seq_printf(m, "PUNIT_REG_GPU_FREQ_STS: 0x%08x\n", freq_sts);
		seq_printf(m, "DDR freq: %d MHz\n", dev_priv->mem_freq);

		val = vlv_punit_read(dev_priv, PUNIT_FUSE_BUS1);
		seq_printf(m, "max GPU freq: %d MHz\n",
			   vlv_gpu_freq(dev_priv->mem_freq, val));

		val = vlv_punit_read(dev_priv, PUNIT_REG_GPU_LFM);
		seq_printf(m, "min GPU freq: %d MHz\n",
			   vlv_gpu_freq(dev_priv->mem_freq, val));

		seq_printf(m, "current GPU freq: %d MHz\n",
			   vlv_gpu_freq(dev_priv->mem_freq,
					(freq_sts >> 8) & 0xff));
		mutex_unlock(&dev_priv->rps.hw_lock);
	} else {
		seq_puts(m, "no P-state info available\n");
	}

	return 0;
}

static int i915_delayfreq_table(struct seq_file *m, void *unused)
{
	struct drm_info_node *node = (struct drm_info_node *) m->private;
	struct drm_device *dev = node->minor->dev;
	drm_i915_private_t *dev_priv = dev->dev_private;
	u32 delayfreq;
	int ret, i;

	ret = mutex_lock_interruptible(&dev->struct_mutex);
	if (ret)
		return ret;

	for (i = 0; i < 16; i++) {
		delayfreq = I915_READ(PXVFREQ_BASE + i * 4);
		seq_printf(m, "P%02dVIDFREQ: 0x%08x (VID: %d)\n", i, delayfreq,
			   (delayfreq & PXVFREQ_PX_MASK) >> PXVFREQ_PX_SHIFT);
	}

	mutex_unlock(&dev->struct_mutex);

	return 0;
}

static inline int MAP_TO_MV(int map)
{
	return 1250 - (map * 25);
}

static int i915_inttoext_table(struct seq_file *m, void *unused)
{
	struct drm_info_node *node = (struct drm_info_node *) m->private;
	struct drm_device *dev = node->minor->dev;
	drm_i915_private_t *dev_priv = dev->dev_private;
	u32 inttoext;
	int ret, i;

	ret = mutex_lock_interruptible(&dev->struct_mutex);
	if (ret)
		return ret;

	for (i = 1; i <= 32; i++) {
		inttoext = I915_READ(INTTOEXT_BASE_ILK + i * 4);
		seq_printf(m, "INTTOEXT%02d: 0x%08x\n", i, inttoext);
	}

	mutex_unlock(&dev->struct_mutex);

	return 0;
}

static int ironlake_drpc_info(struct seq_file *m)
{
	struct drm_info_node *node = (struct drm_info_node *) m->private;
	struct drm_device *dev = node->minor->dev;
	drm_i915_private_t *dev_priv = dev->dev_private;
	u32 rgvmodectl, rstdbyctl;
	u16 crstandvid;
	int ret;

	ret = mutex_lock_interruptible(&dev->struct_mutex);
	if (ret)
		return ret;

	rgvmodectl = I915_READ(MEMMODECTL);
	rstdbyctl = I915_READ(RSTDBYCTL);
	crstandvid = I915_READ16(CRSTANDVID);

	mutex_unlock(&dev->struct_mutex);

	seq_printf(m, "HD boost: %s\n", (rgvmodectl & MEMMODE_BOOST_EN) ?
		   "yes" : "no");
	seq_printf(m, "Boost freq: %d\n",
		   (rgvmodectl & MEMMODE_BOOST_FREQ_MASK) >>
		   MEMMODE_BOOST_FREQ_SHIFT);
	seq_printf(m, "HW control enabled: %s\n",
		   rgvmodectl & MEMMODE_HWIDLE_EN ? "yes" : "no");
	seq_printf(m, "SW control enabled: %s\n",
		   rgvmodectl & MEMMODE_SWMODE_EN ? "yes" : "no");
	seq_printf(m, "Gated voltage change: %s\n",
		   rgvmodectl & MEMMODE_RCLK_GATE ? "yes" : "no");
	seq_printf(m, "Starting frequency: P%d\n",
		   (rgvmodectl & MEMMODE_FSTART_MASK) >> MEMMODE_FSTART_SHIFT);
	seq_printf(m, "Max P-state: P%d\n",
		   (rgvmodectl & MEMMODE_FMAX_MASK) >> MEMMODE_FMAX_SHIFT);
	seq_printf(m, "Min P-state: P%d\n", (rgvmodectl & MEMMODE_FMIN_MASK));
	seq_printf(m, "RS1 VID: %d\n", (crstandvid & 0x3f));
	seq_printf(m, "RS2 VID: %d\n", ((crstandvid >> 8) & 0x3f));
	seq_printf(m, "Render standby enabled: %s\n",
		   (rstdbyctl & RCX_SW_EXIT) ? "no" : "yes");
	seq_puts(m, "Current RS state: ");
	switch (rstdbyctl & RSX_STATUS_MASK) {
	case RSX_STATUS_ON:
		seq_puts(m, "on\n");
		break;
	case RSX_STATUS_RC1:
		seq_puts(m, "RC1\n");
		break;
	case RSX_STATUS_RC1E:
		seq_puts(m, "RC1E\n");
		break;
	case RSX_STATUS_RS1:
		seq_puts(m, "RS1\n");
		break;
	case RSX_STATUS_RS2:
		seq_puts(m, "RS2 (RC6)\n");
		break;
	case RSX_STATUS_RS3:
		seq_puts(m, "RC3 (RC6+)\n");
		break;
	default:
		seq_puts(m, "unknown\n");
		break;
	}

	return 0;
}

static int gen6_drpc_info(struct seq_file *m)
{

	struct drm_info_node *node = (struct drm_info_node *) m->private;
	struct drm_device *dev = node->minor->dev;
	struct drm_i915_private *dev_priv = dev->dev_private;
	u32 rpmodectl1, gt_core_status, rcctl1, rc6vids = 0;
	unsigned forcewake_count;
	int count = 0, ret;

	ret = mutex_lock_interruptible(&dev->struct_mutex);
	if (ret)
		return ret;

	spin_lock_irq(&dev_priv->uncore.lock);
	forcewake_count = dev_priv->uncore.forcewake_count;
	spin_unlock_irq(&dev_priv->uncore.lock);

	if (forcewake_count) {
		seq_puts(m, "RC information inaccurate because somebody "
			    "holds a forcewake reference \n");
	} else {
		/* NB: we cannot use forcewake, else we read the wrong values */
		while (count++ < 50 && (I915_READ_NOTRACE(FORCEWAKE_ACK) & 1))
			udelay(10);
		seq_printf(m, "RC information accurate: %s\n", yesno(count < 51));
	}

	gt_core_status = readl(dev_priv->regs + GEN6_GT_CORE_STATUS);
	trace_i915_reg_rw(false, GEN6_GT_CORE_STATUS, gt_core_status, 4, true);

	rpmodectl1 = I915_READ(GEN6_RP_CONTROL);
	rcctl1 = I915_READ(GEN6_RC_CONTROL);
	mutex_unlock(&dev->struct_mutex);
	mutex_lock(&dev_priv->rps.hw_lock);
	sandybridge_pcode_read(dev_priv, GEN6_PCODE_READ_RC6VIDS, &rc6vids);
	mutex_unlock(&dev_priv->rps.hw_lock);

	seq_printf(m, "Video Turbo Mode: %s\n",
		   yesno(rpmodectl1 & GEN6_RP_MEDIA_TURBO));
	seq_printf(m, "HW control enabled: %s\n",
		   yesno(rpmodectl1 & GEN6_RP_ENABLE));
	seq_printf(m, "SW control enabled: %s\n",
		   yesno((rpmodectl1 & GEN6_RP_MEDIA_MODE_MASK) ==
			  GEN6_RP_MEDIA_SW_MODE));
	seq_printf(m, "RC1e Enabled: %s\n",
		   yesno(rcctl1 & GEN6_RC_CTL_RC1e_ENABLE));
	seq_printf(m, "RC6 Enabled: %s\n",
		   yesno(rcctl1 & GEN6_RC_CTL_RC6_ENABLE));
	seq_printf(m, "Deep RC6 Enabled: %s\n",
		   yesno(rcctl1 & GEN6_RC_CTL_RC6p_ENABLE));
	seq_printf(m, "Deepest RC6 Enabled: %s\n",
		   yesno(rcctl1 & GEN6_RC_CTL_RC6pp_ENABLE));
	seq_puts(m, "Current RC state: ");
	switch (gt_core_status & GEN6_RCn_MASK) {
	case GEN6_RC0:
		if (gt_core_status & GEN6_CORE_CPD_STATE_MASK)
			seq_puts(m, "Core Power Down\n");
		else
			seq_puts(m, "on\n");
		break;
	case GEN6_RC3:
		seq_puts(m, "RC3\n");
		break;
	case GEN6_RC6:
		seq_puts(m, "RC6\n");
		break;
	case GEN6_RC7:
		seq_puts(m, "RC7\n");
		break;
	default:
		seq_puts(m, "Unknown\n");
		break;
	}

	seq_printf(m, "Core Power Down: %s\n",
		   yesno(gt_core_status & GEN6_CORE_CPD_STATE_MASK));

	/* Not exactly sure what this is */
	seq_printf(m, "RC6 \"Locked to RPn\" residency since boot: %u\n",
		   I915_READ(GEN6_GT_GFX_RC6_LOCKED));
	seq_printf(m, "RC6 residency since boot: %u\n",
		   I915_READ(GEN6_GT_GFX_RC6));
	seq_printf(m, "RC6+ residency since boot: %u\n",
		   I915_READ(GEN6_GT_GFX_RC6p));
	seq_printf(m, "RC6++ residency since boot: %u\n",
		   I915_READ(GEN6_GT_GFX_RC6pp));

	seq_printf(m, "RC6   voltage: %dmV\n",
		   GEN6_DECODE_RC6_VID(((rc6vids >> 0) & 0xff)));
	seq_printf(m, "RC6+  voltage: %dmV\n",
		   GEN6_DECODE_RC6_VID(((rc6vids >> 8) & 0xff)));
	seq_printf(m, "RC6++ voltage: %dmV\n",
		   GEN6_DECODE_RC6_VID(((rc6vids >> 16) & 0xff)));
	return 0;
}

static int i915_drpc_info(struct seq_file *m, void *unused)
{
	struct drm_info_node *node = (struct drm_info_node *) m->private;
	struct drm_device *dev = node->minor->dev;

	if (IS_GEN6(dev) || IS_GEN7(dev))
		return gen6_drpc_info(m);
	else
		return ironlake_drpc_info(m);
}

static int i915_fbc_status(struct seq_file *m, void *unused)
{
	struct drm_info_node *node = (struct drm_info_node *) m->private;
	struct drm_device *dev = node->minor->dev;
	drm_i915_private_t *dev_priv = dev->dev_private;

	if (!I915_HAS_FBC(dev)) {
		seq_puts(m, "FBC unsupported on this chipset\n");
		return 0;
	}

	if (intel_fbc_enabled(dev)) {
		seq_puts(m, "FBC enabled\n");
	} else {
		seq_puts(m, "FBC disabled: ");
		switch (dev_priv->fbc.no_fbc_reason) {
		case FBC_OK:
			seq_puts(m, "FBC actived, but currently disabled in hardware");
			break;
		case FBC_UNSUPPORTED:
			seq_puts(m, "unsupported by this chipset");
			break;
		case FBC_NO_OUTPUT:
			seq_puts(m, "no outputs");
			break;
		case FBC_STOLEN_TOO_SMALL:
			seq_puts(m, "not enough stolen memory");
			break;
		case FBC_UNSUPPORTED_MODE:
			seq_puts(m, "mode not supported");
			break;
		case FBC_MODE_TOO_LARGE:
			seq_puts(m, "mode too large");
			break;
		case FBC_BAD_PLANE:
			seq_puts(m, "FBC unsupported on plane");
			break;
		case FBC_NOT_TILED:
			seq_puts(m, "scanout buffer not tiled");
			break;
		case FBC_MULTIPLE_PIPES:
			seq_puts(m, "multiple pipes are enabled");
			break;
		case FBC_MODULE_PARAM:
			seq_puts(m, "disabled per module param (default off)");
			break;
		case FBC_CHIP_DEFAULT:
			seq_puts(m, "disabled per chip default");
			break;
		default:
			seq_puts(m, "unknown reason");
		}
		seq_putc(m, '\n');
	}
	return 0;
}

static int i915_ips_status(struct seq_file *m, void *unused)
{
	struct drm_info_node *node = (struct drm_info_node *) m->private;
	struct drm_device *dev = node->minor->dev;
	struct drm_i915_private *dev_priv = dev->dev_private;

	if (!HAS_IPS(dev)) {
		seq_puts(m, "not supported\n");
		return 0;
	}

	if (I915_READ(IPS_CTL) & IPS_ENABLE)
		seq_puts(m, "enabled\n");
	else
		seq_puts(m, "disabled\n");

	return 0;
}

static int i915_sr_status(struct seq_file *m, void *unused)
{
	struct drm_info_node *node = (struct drm_info_node *) m->private;
	struct drm_device *dev = node->minor->dev;
	drm_i915_private_t *dev_priv = dev->dev_private;
	bool sr_enabled = false;

	if (HAS_PCH_SPLIT(dev))
		sr_enabled = I915_READ(WM1_LP_ILK) & WM1_LP_SR_EN;
	else if (IS_CRESTLINE(dev) || IS_I945G(dev) || IS_I945GM(dev))
		sr_enabled = I915_READ(FW_BLC_SELF) & FW_BLC_SELF_EN;
	else if (IS_I915GM(dev))
		sr_enabled = I915_READ(INSTPM) & INSTPM_SELF_EN;
	else if (IS_PINEVIEW(dev))
		sr_enabled = I915_READ(DSPFW3) & PINEVIEW_SELF_REFRESH_EN;

	seq_printf(m, "self-refresh: %s\n",
		   sr_enabled ? "enabled" : "disabled");

	return 0;
}

static int i915_emon_status(struct seq_file *m, void *unused)
{
	struct drm_info_node *node = (struct drm_info_node *) m->private;
	struct drm_device *dev = node->minor->dev;
	drm_i915_private_t *dev_priv = dev->dev_private;
	unsigned long temp, chipset, gfx;
	int ret;

	if (!IS_GEN5(dev))
		return -ENODEV;

	ret = mutex_lock_interruptible(&dev->struct_mutex);
	if (ret)
		return ret;

	temp = i915_mch_val(dev_priv);
	chipset = i915_chipset_val(dev_priv);
	gfx = i915_gfx_val(dev_priv);
	mutex_unlock(&dev->struct_mutex);

	seq_printf(m, "GMCH temp: %ld\n", temp);
	seq_printf(m, "Chipset power: %ld\n", chipset);
	seq_printf(m, "GFX power: %ld\n", gfx);
	seq_printf(m, "Total power: %ld\n", chipset + gfx);

	return 0;
}

static int i915_ring_freq_table(struct seq_file *m, void *unused)
{
	struct drm_info_node *node = (struct drm_info_node *) m->private;
	struct drm_device *dev = node->minor->dev;
	drm_i915_private_t *dev_priv = dev->dev_private;
	int ret;
	int gpu_freq, ia_freq;

	if (!(IS_GEN6(dev) || IS_GEN7(dev))) {
		seq_puts(m, "unsupported on this chipset\n");
		return 0;
	}

	flush_delayed_work(&dev_priv->rps.delayed_resume_work);

	ret = mutex_lock_interruptible(&dev_priv->rps.hw_lock);
	if (ret)
		return ret;

	seq_puts(m, "GPU freq (MHz)\tEffective CPU freq (MHz)\tEffective Ring freq (MHz)\n");

	for (gpu_freq = dev_priv->rps.min_delay;
	     gpu_freq <= dev_priv->rps.max_delay;
	     gpu_freq++) {
		ia_freq = gpu_freq;
		sandybridge_pcode_read(dev_priv,
				       GEN6_PCODE_READ_MIN_FREQ_TABLE,
				       &ia_freq);
		seq_printf(m, "%d\t\t%d\t\t\t\t%d\n",
			   gpu_freq * GT_FREQUENCY_MULTIPLIER,
			   ((ia_freq >> 0) & 0xff) * 100,
			   ((ia_freq >> 8) & 0xff) * 100);
	}

	mutex_unlock(&dev_priv->rps.hw_lock);

	return 0;
}

static int i915_gfxec(struct seq_file *m, void *unused)
{
	struct drm_info_node *node = (struct drm_info_node *) m->private;
	struct drm_device *dev = node->minor->dev;
	drm_i915_private_t *dev_priv = dev->dev_private;
	int ret;

	ret = mutex_lock_interruptible(&dev->struct_mutex);
	if (ret)
		return ret;

	seq_printf(m, "GFXEC: %ld\n", (unsigned long)I915_READ(0x112f4));

	mutex_unlock(&dev->struct_mutex);

	return 0;
}

static int i915_opregion(struct seq_file *m, void *unused)
{
	struct drm_info_node *node = (struct drm_info_node *) m->private;
	struct drm_device *dev = node->minor->dev;
	drm_i915_private_t *dev_priv = dev->dev_private;
	struct intel_opregion *opregion = &dev_priv->opregion;
	void *data = kmalloc(OPREGION_SIZE, GFP_KERNEL);
	int ret;

	if (data == NULL)
		return -ENOMEM;

	ret = mutex_lock_interruptible(&dev->struct_mutex);
	if (ret)
		goto out;

	if (opregion->header) {
		memcpy_fromio(data, opregion->header, OPREGION_SIZE);
		seq_write(m, data, OPREGION_SIZE);
	}

	mutex_unlock(&dev->struct_mutex);

out:
	kfree(data);
	return 0;
}

static int i915_gem_framebuffer_info(struct seq_file *m, void *data)
{
	struct drm_info_node *node = (struct drm_info_node *) m->private;
	struct drm_device *dev = node->minor->dev;
	struct intel_fbdev *ifbdev = NULL;
	struct intel_framebuffer *fb;

#ifdef CONFIG_DRM_I915_FBDEV
	struct drm_i915_private *dev_priv = dev->dev_private;
	int ret = mutex_lock_interruptible(&dev->mode_config.mutex);
	if (ret)
		return ret;

	ifbdev = dev_priv->fbdev;
	fb = to_intel_framebuffer(ifbdev->helper.fb);

	seq_printf(m, "fbcon size: %d x %d, depth %d, %d bpp, refcount %d, obj ",
		   fb->base.width,
		   fb->base.height,
		   fb->base.depth,
		   fb->base.bits_per_pixel,
		   atomic_read(&fb->base.refcount.refcount));
	describe_obj(m, fb->obj);
	seq_putc(m, '\n');
	mutex_unlock(&dev->mode_config.mutex);
#endif

	mutex_lock(&dev->mode_config.fb_lock);
	list_for_each_entry(fb, &dev->mode_config.fb_list, base.head) {
		if (ifbdev && &fb->base == ifbdev->helper.fb)
			continue;

		seq_printf(m, "user size: %d x %d, depth %d, %d bpp, refcount %d, obj ",
			   fb->base.width,
			   fb->base.height,
			   fb->base.depth,
			   fb->base.bits_per_pixel,
			   atomic_read(&fb->base.refcount.refcount));
		describe_obj(m, fb->obj);
		seq_putc(m, '\n');
	}
	mutex_unlock(&dev->mode_config.fb_lock);

	return 0;
}

static int i915_context_status(struct seq_file *m, void *unused)
{
	struct drm_info_node *node = (struct drm_info_node *) m->private;
	struct drm_device *dev = node->minor->dev;
	drm_i915_private_t *dev_priv = dev->dev_private;
	struct intel_ring_buffer *ring;
	struct i915_hw_context *ctx;
	int ret, i;

	ret = mutex_lock_interruptible(&dev->mode_config.mutex);
	if (ret)
		return ret;

	if (dev_priv->ips.pwrctx) {
		seq_puts(m, "power context ");
		describe_obj(m, dev_priv->ips.pwrctx);
		seq_putc(m, '\n');
	}

	if (dev_priv->ips.renderctx) {
		seq_puts(m, "render context ");
		describe_obj(m, dev_priv->ips.renderctx);
		seq_putc(m, '\n');
	}

<<<<<<< HEAD
	for_each_ring(ring, dev_priv, i) {
		if (ring->default_context) {
			seq_printf(m, "HW default context %s ring ", ring->name);
			describe_obj(m, ring->default_context->obj);
			seq_putc(m, '\n');
		}
=======
	list_for_each_entry(ctx, &dev_priv->context_list, link) {
		seq_puts(m, "HW context ");
		describe_ctx(m, ctx);
		for_each_ring(ring, dev_priv, i)
			if (ring->default_context == ctx)
				seq_printf(m, "(default context %s) ", ring->name);

		describe_obj(m, ctx->obj);
		seq_putc(m, '\n');
>>>>>>> d8ec26d7
	}

	mutex_unlock(&dev->mode_config.mutex);

	return 0;
}

static int i915_gen6_forcewake_count_info(struct seq_file *m, void *data)
{
	struct drm_info_node *node = (struct drm_info_node *) m->private;
	struct drm_device *dev = node->minor->dev;
	struct drm_i915_private *dev_priv = dev->dev_private;
	unsigned forcewake_count;

	spin_lock_irq(&dev_priv->uncore.lock);
	forcewake_count = dev_priv->uncore.forcewake_count;
	spin_unlock_irq(&dev_priv->uncore.lock);

	seq_printf(m, "forcewake count = %u\n", forcewake_count);

	return 0;
}

static const char *swizzle_string(unsigned swizzle)
{
	switch (swizzle) {
	case I915_BIT_6_SWIZZLE_NONE:
		return "none";
	case I915_BIT_6_SWIZZLE_9:
		return "bit9";
	case I915_BIT_6_SWIZZLE_9_10:
		return "bit9/bit10";
	case I915_BIT_6_SWIZZLE_9_11:
		return "bit9/bit11";
	case I915_BIT_6_SWIZZLE_9_10_11:
		return "bit9/bit10/bit11";
	case I915_BIT_6_SWIZZLE_9_17:
		return "bit9/bit17";
	case I915_BIT_6_SWIZZLE_9_10_17:
		return "bit9/bit10/bit17";
	case I915_BIT_6_SWIZZLE_UNKNOWN:
		return "unknown";
	}

	return "bug";
}

static int i915_swizzle_info(struct seq_file *m, void *data)
{
	struct drm_info_node *node = (struct drm_info_node *) m->private;
	struct drm_device *dev = node->minor->dev;
	struct drm_i915_private *dev_priv = dev->dev_private;
	int ret;

	ret = mutex_lock_interruptible(&dev->struct_mutex);
	if (ret)
		return ret;

	seq_printf(m, "bit6 swizzle for X-tiling = %s\n",
		   swizzle_string(dev_priv->mm.bit_6_swizzle_x));
	seq_printf(m, "bit6 swizzle for Y-tiling = %s\n",
		   swizzle_string(dev_priv->mm.bit_6_swizzle_y));

	if (IS_GEN3(dev) || IS_GEN4(dev)) {
		seq_printf(m, "DDC = 0x%08x\n",
			   I915_READ(DCC));
		seq_printf(m, "C0DRB3 = 0x%04x\n",
			   I915_READ16(C0DRB3));
		seq_printf(m, "C1DRB3 = 0x%04x\n",
			   I915_READ16(C1DRB3));
	} else if (INTEL_INFO(dev)->gen >= 6) {
		seq_printf(m, "MAD_DIMM_C0 = 0x%08x\n",
			   I915_READ(MAD_DIMM_C0));
		seq_printf(m, "MAD_DIMM_C1 = 0x%08x\n",
			   I915_READ(MAD_DIMM_C1));
		seq_printf(m, "MAD_DIMM_C2 = 0x%08x\n",
			   I915_READ(MAD_DIMM_C2));
		seq_printf(m, "TILECTL = 0x%08x\n",
			   I915_READ(TILECTL));
		if (IS_GEN8(dev))
			seq_printf(m, "GAMTARBMODE = 0x%08x\n",
				   I915_READ(GAMTARBMODE));
		else
			seq_printf(m, "ARB_MODE = 0x%08x\n",
				   I915_READ(ARB_MODE));
		seq_printf(m, "DISP_ARB_CTL = 0x%08x\n",
			   I915_READ(DISP_ARB_CTL));
	}
	mutex_unlock(&dev->struct_mutex);

	return 0;
}

static void gen8_ppgtt_info(struct seq_file *m, struct drm_device *dev)
{
	struct drm_i915_private *dev_priv = dev->dev_private;
	struct intel_ring_buffer *ring;
	struct i915_hw_ppgtt *ppgtt = dev_priv->mm.aliasing_ppgtt;
	int unused, i;

	if (!ppgtt)
		return;

	seq_printf(m, "Page directories: %d\n", ppgtt->num_pd_pages);
	seq_printf(m, "Page tables: %d\n", ppgtt->num_pt_pages);
	for_each_ring(ring, dev_priv, unused) {
		seq_printf(m, "%s\n", ring->name);
		for (i = 0; i < 4; i++) {
			u32 offset = 0x270 + i * 8;
			u64 pdp = I915_READ(ring->mmio_base + offset + 4);
			pdp <<= 32;
			pdp |= I915_READ(ring->mmio_base + offset);
			for (i = 0; i < 4; i++)
				seq_printf(m, "\tPDP%d 0x%016llx\n", i, pdp);
		}
	}
}

static void gen6_ppgtt_info(struct seq_file *m, struct drm_device *dev)
{
	struct drm_i915_private *dev_priv = dev->dev_private;
	struct intel_ring_buffer *ring;
	int i;

	if (INTEL_INFO(dev)->gen == 6)
		seq_printf(m, "GFX_MODE: 0x%08x\n", I915_READ(GFX_MODE));

	for_each_ring(ring, dev_priv, i) {
		seq_printf(m, "%s\n", ring->name);
		if (INTEL_INFO(dev)->gen == 7)
			seq_printf(m, "GFX_MODE: 0x%08x\n", I915_READ(RING_MODE_GEN7(ring)));
		seq_printf(m, "PP_DIR_BASE: 0x%08x\n", I915_READ(RING_PP_DIR_BASE(ring)));
		seq_printf(m, "PP_DIR_BASE_READ: 0x%08x\n", I915_READ(RING_PP_DIR_BASE_READ(ring)));
		seq_printf(m, "PP_DIR_DCLV: 0x%08x\n", I915_READ(RING_PP_DIR_DCLV(ring)));
	}
	if (dev_priv->mm.aliasing_ppgtt) {
		struct i915_hw_ppgtt *ppgtt = dev_priv->mm.aliasing_ppgtt;

		seq_puts(m, "aliasing PPGTT:\n");
		seq_printf(m, "pd gtt offset: 0x%08x\n", ppgtt->pd_offset);
	}
	seq_printf(m, "ECOCHK: 0x%08x\n", I915_READ(GAM_ECOCHK));
}

static int i915_ppgtt_info(struct seq_file *m, void *data)
{
	struct drm_info_node *node = (struct drm_info_node *) m->private;
	struct drm_device *dev = node->minor->dev;

	int ret = mutex_lock_interruptible(&dev->struct_mutex);
	if (ret)
		return ret;

	if (INTEL_INFO(dev)->gen >= 8)
		gen8_ppgtt_info(m, dev);
	else if (INTEL_INFO(dev)->gen >= 6)
		gen6_ppgtt_info(m, dev);

	mutex_unlock(&dev->struct_mutex);

	return 0;
}

static int i915_dpio_info(struct seq_file *m, void *data)
{
	struct drm_info_node *node = (struct drm_info_node *) m->private;
	struct drm_device *dev = node->minor->dev;
	struct drm_i915_private *dev_priv = dev->dev_private;
	int ret;


	if (!IS_VALLEYVIEW(dev)) {
		seq_puts(m, "unsupported\n");
		return 0;
	}

	ret = mutex_lock_interruptible(&dev_priv->dpio_lock);
	if (ret)
		return ret;

	seq_printf(m, "DPIO_CTL: 0x%08x\n", I915_READ(DPIO_CTL));

	seq_printf(m, "DPIO_DIV_A: 0x%08x\n",
		   vlv_dpio_read(dev_priv, PIPE_A, _DPIO_DIV_A));
	seq_printf(m, "DPIO_DIV_B: 0x%08x\n",
		   vlv_dpio_read(dev_priv, PIPE_A, _DPIO_DIV_B));

	seq_printf(m, "DPIO_REFSFR_A: 0x%08x\n",
		   vlv_dpio_read(dev_priv, PIPE_A, _DPIO_REFSFR_A));
	seq_printf(m, "DPIO_REFSFR_B: 0x%08x\n",
		   vlv_dpio_read(dev_priv, PIPE_A, _DPIO_REFSFR_B));

	seq_printf(m, "DPIO_CORE_CLK_A: 0x%08x\n",
		   vlv_dpio_read(dev_priv, PIPE_A, _DPIO_CORE_CLK_A));
	seq_printf(m, "DPIO_CORE_CLK_B: 0x%08x\n",
		   vlv_dpio_read(dev_priv, PIPE_A, _DPIO_CORE_CLK_B));

	seq_printf(m, "DPIO_LPF_COEFF_A: 0x%08x\n",
		   vlv_dpio_read(dev_priv, PIPE_A, _DPIO_LPF_COEFF_A));
	seq_printf(m, "DPIO_LPF_COEFF_B: 0x%08x\n",
		   vlv_dpio_read(dev_priv, PIPE_A, _DPIO_LPF_COEFF_B));

	seq_printf(m, "DPIO_FASTCLK_DISABLE: 0x%08x\n",
		   vlv_dpio_read(dev_priv, PIPE_A, DPIO_FASTCLK_DISABLE));

	mutex_unlock(&dev_priv->dpio_lock);

	return 0;
}

static int i915_llc(struct seq_file *m, void *data)
{
	struct drm_info_node *node = (struct drm_info_node *) m->private;
	struct drm_device *dev = node->minor->dev;
	struct drm_i915_private *dev_priv = dev->dev_private;

	/* Size calculation for LLC is a bit of a pain. Ignore for now. */
	seq_printf(m, "LLC: %s\n", yesno(HAS_LLC(dev)));
	seq_printf(m, "eLLC: %zuMB\n", dev_priv->ellc_size);

	return 0;
}

static int i915_edp_psr_status(struct seq_file *m, void *data)
{
	struct drm_info_node *node = m->private;
	struct drm_device *dev = node->minor->dev;
	struct drm_i915_private *dev_priv = dev->dev_private;
<<<<<<< HEAD
	u32 psrstat, psrperf;

	if (!IS_HASWELL(dev)) {
		seq_puts(m, "PSR not supported on this platform\n");
	} else if (IS_HASWELL(dev) && I915_READ(EDP_PSR_CTL) & EDP_PSR_ENABLE) {
		seq_puts(m, "PSR enabled\n");
	} else {
		seq_puts(m, "PSR disabled: ");
		switch (dev_priv->no_psr_reason) {
		case PSR_NO_SOURCE:
			seq_puts(m, "not supported on this platform");
			break;
		case PSR_NO_SINK:
			seq_puts(m, "not supported by panel");
			break;
		case PSR_MODULE_PARAM:
			seq_puts(m, "disabled by flag");
			break;
		case PSR_CRTC_NOT_ACTIVE:
			seq_puts(m, "crtc not active");
			break;
		case PSR_PWR_WELL_ENABLED:
			seq_puts(m, "power well enabled");
			break;
		case PSR_NOT_TILED:
			seq_puts(m, "not tiled");
			break;
		case PSR_SPRITE_ENABLED:
			seq_puts(m, "sprite enabled");
			break;
		case PSR_S3D_ENABLED:
			seq_puts(m, "stereo 3d enabled");
			break;
		case PSR_INTERLACED_ENABLED:
			seq_puts(m, "interlaced enabled");
			break;
		case PSR_HSW_NOT_DDIA:
			seq_puts(m, "HSW ties PSR to DDI A (eDP)");
			break;
		default:
			seq_puts(m, "unknown reason");
		}
		seq_puts(m, "\n");
		return 0;
	}

	psrstat = I915_READ(EDP_PSR_STATUS_CTL);

	seq_puts(m, "PSR Current State: ");
	switch (psrstat & EDP_PSR_STATUS_STATE_MASK) {
	case EDP_PSR_STATUS_STATE_IDLE:
		seq_puts(m, "Reset state\n");
		break;
	case EDP_PSR_STATUS_STATE_SRDONACK:
		seq_puts(m, "Wait for TG/Stream to send on frame of data after SRD conditions are met\n");
		break;
	case EDP_PSR_STATUS_STATE_SRDENT:
		seq_puts(m, "SRD entry\n");
		break;
	case EDP_PSR_STATUS_STATE_BUFOFF:
		seq_puts(m, "Wait for buffer turn off\n");
		break;
	case EDP_PSR_STATUS_STATE_BUFON:
		seq_puts(m, "Wait for buffer turn on\n");
		break;
	case EDP_PSR_STATUS_STATE_AUXACK:
		seq_puts(m, "Wait for AUX to acknowledge on SRD exit\n");
		break;
	case EDP_PSR_STATUS_STATE_SRDOFFACK:
		seq_puts(m, "Wait for TG/Stream to acknowledge the SRD VDM exit\n");
		break;
	default:
		seq_puts(m, "Unknown\n");
		break;
	}

	seq_puts(m, "Link Status: ");
	switch (psrstat & EDP_PSR_STATUS_LINK_MASK) {
	case EDP_PSR_STATUS_LINK_FULL_OFF:
		seq_puts(m, "Link is fully off\n");
		break;
	case EDP_PSR_STATUS_LINK_FULL_ON:
		seq_puts(m, "Link is fully on\n");
		break;
	case EDP_PSR_STATUS_LINK_STANDBY:
		seq_puts(m, "Link is in standby\n");
		break;
	default:
		seq_puts(m, "Unknown\n");
		break;
	}

	seq_printf(m, "PSR Entry Count: %u\n",
		   psrstat >> EDP_PSR_STATUS_COUNT_SHIFT &
		   EDP_PSR_STATUS_COUNT_MASK);

	seq_printf(m, "Max Sleep Timer Counter: %u\n",
		   psrstat >> EDP_PSR_STATUS_MAX_SLEEP_TIMER_SHIFT &
		   EDP_PSR_STATUS_MAX_SLEEP_TIMER_MASK);

	seq_printf(m, "Had AUX error: %s\n",
		   yesno(psrstat & EDP_PSR_STATUS_AUX_ERROR));

	seq_printf(m, "Sending AUX: %s\n",
		   yesno(psrstat & EDP_PSR_STATUS_AUX_SENDING));

	seq_printf(m, "Sending Idle: %s\n",
		   yesno(psrstat & EDP_PSR_STATUS_SENDING_IDLE));

	seq_printf(m, "Sending TP2 TP3: %s\n",
		   yesno(psrstat & EDP_PSR_STATUS_SENDING_TP2_TP3));

	seq_printf(m, "Sending TP1: %s\n",
		   yesno(psrstat & EDP_PSR_STATUS_SENDING_TP1));

	seq_printf(m, "Idle Count: %u\n",
		   psrstat & EDP_PSR_STATUS_IDLE_MASK);

	psrperf = (I915_READ(EDP_PSR_PERF_CNT)) & EDP_PSR_PERF_CNT_MASK;
	seq_printf(m, "Performance Counter: %u\n", psrperf);
=======
	u32 psrperf = 0;
	bool enabled = false;

	seq_printf(m, "Sink_Support: %s\n", yesno(dev_priv->psr.sink_support));
	seq_printf(m, "Source_OK: %s\n", yesno(dev_priv->psr.source_ok));

	enabled = HAS_PSR(dev) &&
		I915_READ(EDP_PSR_CTL(dev)) & EDP_PSR_ENABLE;
	seq_printf(m, "Enabled: %s\n", yesno(enabled));

	if (HAS_PSR(dev))
		psrperf = I915_READ(EDP_PSR_PERF_CNT(dev)) &
			EDP_PSR_PERF_CNT_MASK;
	seq_printf(m, "Performance_Counter: %u\n", psrperf);
>>>>>>> d8ec26d7

	return 0;
}

static int i915_energy_uJ(struct seq_file *m, void *data)
{
	struct drm_info_node *node = m->private;
	struct drm_device *dev = node->minor->dev;
	struct drm_i915_private *dev_priv = dev->dev_private;
	u64 power;
	u32 units;

	if (INTEL_INFO(dev)->gen < 6)
		return -ENODEV;

	rdmsrl(MSR_RAPL_POWER_UNIT, power);
	power = (power & 0x1f00) >> 8;
	units = 1000000 / (1 << power); /* convert to uJ */
	power = I915_READ(MCH_SECP_NRG_STTS);
	power *= units;

	seq_printf(m, "%llu", (long long unsigned)power);

	return 0;
}

static int i915_pc8_status(struct seq_file *m, void *unused)
{
	struct drm_info_node *node = (struct drm_info_node *) m->private;
	struct drm_device *dev = node->minor->dev;
	struct drm_i915_private *dev_priv = dev->dev_private;

	if (!IS_HASWELL(dev)) {
		seq_puts(m, "not supported\n");
		return 0;
	}

	mutex_lock(&dev_priv->pc8.lock);
	seq_printf(m, "Requirements met: %s\n",
		   yesno(dev_priv->pc8.requirements_met));
	seq_printf(m, "GPU idle: %s\n", yesno(dev_priv->pc8.gpu_idle));
	seq_printf(m, "Disable count: %d\n", dev_priv->pc8.disable_count);
	seq_printf(m, "IRQs disabled: %s\n",
		   yesno(dev_priv->pc8.irqs_disabled));
	seq_printf(m, "Enabled: %s\n", yesno(dev_priv->pc8.enabled));
	mutex_unlock(&dev_priv->pc8.lock);

	return 0;
}

<<<<<<< HEAD
=======
struct pipe_crc_info {
	const char *name;
	struct drm_device *dev;
	enum pipe pipe;
};

static int i915_pipe_crc_open(struct inode *inode, struct file *filep)
{
	struct pipe_crc_info *info = inode->i_private;
	struct drm_i915_private *dev_priv = info->dev->dev_private;
	struct intel_pipe_crc *pipe_crc = &dev_priv->pipe_crc[info->pipe];

	spin_lock_irq(&pipe_crc->lock);

	if (pipe_crc->opened) {
		spin_unlock_irq(&pipe_crc->lock);
		return -EBUSY; /* already open */
	}

	pipe_crc->opened = true;
	filep->private_data = inode->i_private;

	spin_unlock_irq(&pipe_crc->lock);

	return 0;
}

static int i915_pipe_crc_release(struct inode *inode, struct file *filep)
{
	struct pipe_crc_info *info = inode->i_private;
	struct drm_i915_private *dev_priv = info->dev->dev_private;
	struct intel_pipe_crc *pipe_crc = &dev_priv->pipe_crc[info->pipe];

	spin_lock_irq(&pipe_crc->lock);
	pipe_crc->opened = false;
	spin_unlock_irq(&pipe_crc->lock);

	return 0;
}

/* (6 fields, 8 chars each, space separated (5) + '\n') */
#define PIPE_CRC_LINE_LEN	(6 * 8 + 5 + 1)
/* account for \'0' */
#define PIPE_CRC_BUFFER_LEN	(PIPE_CRC_LINE_LEN + 1)

static int pipe_crc_data_count(struct intel_pipe_crc *pipe_crc)
{
	assert_spin_locked(&pipe_crc->lock);
	return CIRC_CNT(pipe_crc->head, pipe_crc->tail,
			INTEL_PIPE_CRC_ENTRIES_NR);
}

static ssize_t
i915_pipe_crc_read(struct file *filep, char __user *user_buf, size_t count,
		   loff_t *pos)
{
	struct pipe_crc_info *info = filep->private_data;
	struct drm_device *dev = info->dev;
	struct drm_i915_private *dev_priv = dev->dev_private;
	struct intel_pipe_crc *pipe_crc = &dev_priv->pipe_crc[info->pipe];
	char buf[PIPE_CRC_BUFFER_LEN];
	int head, tail, n_entries, n;
	ssize_t bytes_read;

	/*
	 * Don't allow user space to provide buffers not big enough to hold
	 * a line of data.
	 */
	if (count < PIPE_CRC_LINE_LEN)
		return -EINVAL;

	if (pipe_crc->source == INTEL_PIPE_CRC_SOURCE_NONE)
		return 0;

	/* nothing to read */
	spin_lock_irq(&pipe_crc->lock);
	while (pipe_crc_data_count(pipe_crc) == 0) {
		int ret;

		if (filep->f_flags & O_NONBLOCK) {
			spin_unlock_irq(&pipe_crc->lock);
			return -EAGAIN;
		}

		ret = wait_event_interruptible_lock_irq(pipe_crc->wq,
				pipe_crc_data_count(pipe_crc), pipe_crc->lock);
		if (ret) {
			spin_unlock_irq(&pipe_crc->lock);
			return ret;
		}
	}

	/* We now have one or more entries to read */
	head = pipe_crc->head;
	tail = pipe_crc->tail;
	n_entries = min((size_t)CIRC_CNT(head, tail, INTEL_PIPE_CRC_ENTRIES_NR),
			count / PIPE_CRC_LINE_LEN);
	spin_unlock_irq(&pipe_crc->lock);

	bytes_read = 0;
	n = 0;
	do {
		struct intel_pipe_crc_entry *entry = &pipe_crc->entries[tail];
		int ret;

		bytes_read += snprintf(buf, PIPE_CRC_BUFFER_LEN,
				       "%8u %8x %8x %8x %8x %8x\n",
				       entry->frame, entry->crc[0],
				       entry->crc[1], entry->crc[2],
				       entry->crc[3], entry->crc[4]);

		ret = copy_to_user(user_buf + n * PIPE_CRC_LINE_LEN,
				   buf, PIPE_CRC_LINE_LEN);
		if (ret == PIPE_CRC_LINE_LEN)
			return -EFAULT;

		BUILD_BUG_ON_NOT_POWER_OF_2(INTEL_PIPE_CRC_ENTRIES_NR);
		tail = (tail + 1) & (INTEL_PIPE_CRC_ENTRIES_NR - 1);
		n++;
	} while (--n_entries);

	spin_lock_irq(&pipe_crc->lock);
	pipe_crc->tail = tail;
	spin_unlock_irq(&pipe_crc->lock);

	return bytes_read;
}

static const struct file_operations i915_pipe_crc_fops = {
	.owner = THIS_MODULE,
	.open = i915_pipe_crc_open,
	.read = i915_pipe_crc_read,
	.release = i915_pipe_crc_release,
};

static struct pipe_crc_info i915_pipe_crc_data[I915_MAX_PIPES] = {
	{
		.name = "i915_pipe_A_crc",
		.pipe = PIPE_A,
	},
	{
		.name = "i915_pipe_B_crc",
		.pipe = PIPE_B,
	},
	{
		.name = "i915_pipe_C_crc",
		.pipe = PIPE_C,
	},
};

static int i915_pipe_crc_create(struct dentry *root, struct drm_minor *minor,
				enum pipe pipe)
{
	struct drm_device *dev = minor->dev;
	struct dentry *ent;
	struct pipe_crc_info *info = &i915_pipe_crc_data[pipe];

	info->dev = dev;
	ent = debugfs_create_file(info->name, S_IRUGO, root, info,
				  &i915_pipe_crc_fops);
	if (IS_ERR(ent))
		return PTR_ERR(ent);

	return drm_add_fake_info_node(minor, ent, info);
}

static const char * const pipe_crc_sources[] = {
	"none",
	"plane1",
	"plane2",
	"pf",
	"pipe",
	"TV",
	"DP-B",
	"DP-C",
	"DP-D",
	"auto",
};

static const char *pipe_crc_source_name(enum intel_pipe_crc_source source)
{
	BUILD_BUG_ON(ARRAY_SIZE(pipe_crc_sources) != INTEL_PIPE_CRC_SOURCE_MAX);
	return pipe_crc_sources[source];
}

static int display_crc_ctl_show(struct seq_file *m, void *data)
{
	struct drm_device *dev = m->private;
	struct drm_i915_private *dev_priv = dev->dev_private;
	int i;

	for (i = 0; i < I915_MAX_PIPES; i++)
		seq_printf(m, "%c %s\n", pipe_name(i),
			   pipe_crc_source_name(dev_priv->pipe_crc[i].source));

	return 0;
}

static int display_crc_ctl_open(struct inode *inode, struct file *file)
{
	struct drm_device *dev = inode->i_private;

	return single_open(file, display_crc_ctl_show, dev);
}

static int i8xx_pipe_crc_ctl_reg(enum intel_pipe_crc_source *source,
				 uint32_t *val)
{
	if (*source == INTEL_PIPE_CRC_SOURCE_AUTO)
		*source = INTEL_PIPE_CRC_SOURCE_PIPE;

	switch (*source) {
	case INTEL_PIPE_CRC_SOURCE_PIPE:
		*val = PIPE_CRC_ENABLE | PIPE_CRC_INCLUDE_BORDER_I8XX;
		break;
	case INTEL_PIPE_CRC_SOURCE_NONE:
		*val = 0;
		break;
	default:
		return -EINVAL;
	}

	return 0;
}

static int i9xx_pipe_crc_auto_source(struct drm_device *dev, enum pipe pipe,
				     enum intel_pipe_crc_source *source)
{
	struct intel_encoder *encoder;
	struct intel_crtc *crtc;
	struct intel_digital_port *dig_port;
	int ret = 0;

	*source = INTEL_PIPE_CRC_SOURCE_PIPE;

	mutex_lock(&dev->mode_config.mutex);
	list_for_each_entry(encoder, &dev->mode_config.encoder_list,
			    base.head) {
		if (!encoder->base.crtc)
			continue;

		crtc = to_intel_crtc(encoder->base.crtc);

		if (crtc->pipe != pipe)
			continue;

		switch (encoder->type) {
		case INTEL_OUTPUT_TVOUT:
			*source = INTEL_PIPE_CRC_SOURCE_TV;
			break;
		case INTEL_OUTPUT_DISPLAYPORT:
		case INTEL_OUTPUT_EDP:
			dig_port = enc_to_dig_port(&encoder->base);
			switch (dig_port->port) {
			case PORT_B:
				*source = INTEL_PIPE_CRC_SOURCE_DP_B;
				break;
			case PORT_C:
				*source = INTEL_PIPE_CRC_SOURCE_DP_C;
				break;
			case PORT_D:
				*source = INTEL_PIPE_CRC_SOURCE_DP_D;
				break;
			default:
				WARN(1, "nonexisting DP port %c\n",
				     port_name(dig_port->port));
				break;
			}
			break;
		}
	}
	mutex_unlock(&dev->mode_config.mutex);

	return ret;
}

static int vlv_pipe_crc_ctl_reg(struct drm_device *dev,
				enum pipe pipe,
				enum intel_pipe_crc_source *source,
				uint32_t *val)
{
	struct drm_i915_private *dev_priv = dev->dev_private;
	bool need_stable_symbols = false;

	if (*source == INTEL_PIPE_CRC_SOURCE_AUTO) {
		int ret = i9xx_pipe_crc_auto_source(dev, pipe, source);
		if (ret)
			return ret;
	}

	switch (*source) {
	case INTEL_PIPE_CRC_SOURCE_PIPE:
		*val = PIPE_CRC_ENABLE | PIPE_CRC_SOURCE_PIPE_VLV;
		break;
	case INTEL_PIPE_CRC_SOURCE_DP_B:
		*val = PIPE_CRC_ENABLE | PIPE_CRC_SOURCE_DP_B_VLV;
		need_stable_symbols = true;
		break;
	case INTEL_PIPE_CRC_SOURCE_DP_C:
		*val = PIPE_CRC_ENABLE | PIPE_CRC_SOURCE_DP_C_VLV;
		need_stable_symbols = true;
		break;
	case INTEL_PIPE_CRC_SOURCE_NONE:
		*val = 0;
		break;
	default:
		return -EINVAL;
	}

	/*
	 * When the pipe CRC tap point is after the transcoders we need
	 * to tweak symbol-level features to produce a deterministic series of
	 * symbols for a given frame. We need to reset those features only once
	 * a frame (instead of every nth symbol):
	 *   - DC-balance: used to ensure a better clock recovery from the data
	 *     link (SDVO)
	 *   - DisplayPort scrambling: used for EMI reduction
	 */
	if (need_stable_symbols) {
		uint32_t tmp = I915_READ(PORT_DFT2_G4X);

		WARN_ON(!IS_G4X(dev));

		tmp |= DC_BALANCE_RESET_VLV;
		if (pipe == PIPE_A)
			tmp |= PIPE_A_SCRAMBLE_RESET;
		else
			tmp |= PIPE_B_SCRAMBLE_RESET;

		I915_WRITE(PORT_DFT2_G4X, tmp);
	}

	return 0;
}

static int i9xx_pipe_crc_ctl_reg(struct drm_device *dev,
				 enum pipe pipe,
				 enum intel_pipe_crc_source *source,
				 uint32_t *val)
{
	struct drm_i915_private *dev_priv = dev->dev_private;
	bool need_stable_symbols = false;

	if (*source == INTEL_PIPE_CRC_SOURCE_AUTO) {
		int ret = i9xx_pipe_crc_auto_source(dev, pipe, source);
		if (ret)
			return ret;
	}

	switch (*source) {
	case INTEL_PIPE_CRC_SOURCE_PIPE:
		*val = PIPE_CRC_ENABLE | PIPE_CRC_SOURCE_PIPE_I9XX;
		break;
	case INTEL_PIPE_CRC_SOURCE_TV:
		if (!SUPPORTS_TV(dev))
			return -EINVAL;
		*val = PIPE_CRC_ENABLE | PIPE_CRC_SOURCE_TV_PRE;
		break;
	case INTEL_PIPE_CRC_SOURCE_DP_B:
		if (!IS_G4X(dev))
			return -EINVAL;
		*val = PIPE_CRC_ENABLE | PIPE_CRC_SOURCE_DP_B_G4X;
		need_stable_symbols = true;
		break;
	case INTEL_PIPE_CRC_SOURCE_DP_C:
		if (!IS_G4X(dev))
			return -EINVAL;
		*val = PIPE_CRC_ENABLE | PIPE_CRC_SOURCE_DP_C_G4X;
		need_stable_symbols = true;
		break;
	case INTEL_PIPE_CRC_SOURCE_DP_D:
		if (!IS_G4X(dev))
			return -EINVAL;
		*val = PIPE_CRC_ENABLE | PIPE_CRC_SOURCE_DP_D_G4X;
		need_stable_symbols = true;
		break;
	case INTEL_PIPE_CRC_SOURCE_NONE:
		*val = 0;
		break;
	default:
		return -EINVAL;
	}

	/*
	 * When the pipe CRC tap point is after the transcoders we need
	 * to tweak symbol-level features to produce a deterministic series of
	 * symbols for a given frame. We need to reset those features only once
	 * a frame (instead of every nth symbol):
	 *   - DC-balance: used to ensure a better clock recovery from the data
	 *     link (SDVO)
	 *   - DisplayPort scrambling: used for EMI reduction
	 */
	if (need_stable_symbols) {
		uint32_t tmp = I915_READ(PORT_DFT2_G4X);

		WARN_ON(!IS_G4X(dev));

		I915_WRITE(PORT_DFT_I9XX,
			   I915_READ(PORT_DFT_I9XX) | DC_BALANCE_RESET);

		if (pipe == PIPE_A)
			tmp |= PIPE_A_SCRAMBLE_RESET;
		else
			tmp |= PIPE_B_SCRAMBLE_RESET;

		I915_WRITE(PORT_DFT2_G4X, tmp);
	}

	return 0;
}

static void vlv_undo_pipe_scramble_reset(struct drm_device *dev,
					 enum pipe pipe)
{
	struct drm_i915_private *dev_priv = dev->dev_private;
	uint32_t tmp = I915_READ(PORT_DFT2_G4X);

	if (pipe == PIPE_A)
		tmp &= ~PIPE_A_SCRAMBLE_RESET;
	else
		tmp &= ~PIPE_B_SCRAMBLE_RESET;
	if (!(tmp & PIPE_SCRAMBLE_RESET_MASK))
		tmp &= ~DC_BALANCE_RESET_VLV;
	I915_WRITE(PORT_DFT2_G4X, tmp);

}

static void g4x_undo_pipe_scramble_reset(struct drm_device *dev,
					 enum pipe pipe)
{
	struct drm_i915_private *dev_priv = dev->dev_private;
	uint32_t tmp = I915_READ(PORT_DFT2_G4X);

	if (pipe == PIPE_A)
		tmp &= ~PIPE_A_SCRAMBLE_RESET;
	else
		tmp &= ~PIPE_B_SCRAMBLE_RESET;
	I915_WRITE(PORT_DFT2_G4X, tmp);

	if (!(tmp & PIPE_SCRAMBLE_RESET_MASK)) {
		I915_WRITE(PORT_DFT_I9XX,
			   I915_READ(PORT_DFT_I9XX) & ~DC_BALANCE_RESET);
	}
}

static int ilk_pipe_crc_ctl_reg(enum intel_pipe_crc_source *source,
				uint32_t *val)
{
	if (*source == INTEL_PIPE_CRC_SOURCE_AUTO)
		*source = INTEL_PIPE_CRC_SOURCE_PIPE;

	switch (*source) {
	case INTEL_PIPE_CRC_SOURCE_PLANE1:
		*val = PIPE_CRC_ENABLE | PIPE_CRC_SOURCE_PRIMARY_ILK;
		break;
	case INTEL_PIPE_CRC_SOURCE_PLANE2:
		*val = PIPE_CRC_ENABLE | PIPE_CRC_SOURCE_SPRITE_ILK;
		break;
	case INTEL_PIPE_CRC_SOURCE_PIPE:
		*val = PIPE_CRC_ENABLE | PIPE_CRC_SOURCE_PIPE_ILK;
		break;
	case INTEL_PIPE_CRC_SOURCE_NONE:
		*val = 0;
		break;
	default:
		return -EINVAL;
	}

	return 0;
}

static int ivb_pipe_crc_ctl_reg(enum intel_pipe_crc_source *source,
				uint32_t *val)
{
	if (*source == INTEL_PIPE_CRC_SOURCE_AUTO)
		*source = INTEL_PIPE_CRC_SOURCE_PF;

	switch (*source) {
	case INTEL_PIPE_CRC_SOURCE_PLANE1:
		*val = PIPE_CRC_ENABLE | PIPE_CRC_SOURCE_PRIMARY_IVB;
		break;
	case INTEL_PIPE_CRC_SOURCE_PLANE2:
		*val = PIPE_CRC_ENABLE | PIPE_CRC_SOURCE_SPRITE_IVB;
		break;
	case INTEL_PIPE_CRC_SOURCE_PF:
		*val = PIPE_CRC_ENABLE | PIPE_CRC_SOURCE_PF_IVB;
		break;
	case INTEL_PIPE_CRC_SOURCE_NONE:
		*val = 0;
		break;
	default:
		return -EINVAL;
	}

	return 0;
}

static int pipe_crc_set_source(struct drm_device *dev, enum pipe pipe,
			       enum intel_pipe_crc_source source)
{
	struct drm_i915_private *dev_priv = dev->dev_private;
	struct intel_pipe_crc *pipe_crc = &dev_priv->pipe_crc[pipe];
	u32 val;
	int ret;

	if (pipe_crc->source == source)
		return 0;

	/* forbid changing the source without going back to 'none' */
	if (pipe_crc->source && source)
		return -EINVAL;

	if (IS_GEN2(dev))
		ret = i8xx_pipe_crc_ctl_reg(&source, &val);
	else if (INTEL_INFO(dev)->gen < 5)
		ret = i9xx_pipe_crc_ctl_reg(dev, pipe, &source, &val);
	else if (IS_VALLEYVIEW(dev))
		ret = vlv_pipe_crc_ctl_reg(dev,pipe, &source, &val);
	else if (IS_GEN5(dev) || IS_GEN6(dev))
		ret = ilk_pipe_crc_ctl_reg(&source, &val);
	else
		ret = ivb_pipe_crc_ctl_reg(&source, &val);

	if (ret != 0)
		return ret;

	/* none -> real source transition */
	if (source) {
		DRM_DEBUG_DRIVER("collecting CRCs for pipe %c, %s\n",
				 pipe_name(pipe), pipe_crc_source_name(source));

		pipe_crc->entries = kzalloc(sizeof(*pipe_crc->entries) *
					    INTEL_PIPE_CRC_ENTRIES_NR,
					    GFP_KERNEL);
		if (!pipe_crc->entries)
			return -ENOMEM;

		spin_lock_irq(&pipe_crc->lock);
		pipe_crc->head = 0;
		pipe_crc->tail = 0;
		spin_unlock_irq(&pipe_crc->lock);
	}

	pipe_crc->source = source;

	I915_WRITE(PIPE_CRC_CTL(pipe), val);
	POSTING_READ(PIPE_CRC_CTL(pipe));

	/* real source -> none transition */
	if (source == INTEL_PIPE_CRC_SOURCE_NONE) {
		struct intel_pipe_crc_entry *entries;

		DRM_DEBUG_DRIVER("stopping CRCs for pipe %c\n",
				 pipe_name(pipe));

		intel_wait_for_vblank(dev, pipe);

		spin_lock_irq(&pipe_crc->lock);
		entries = pipe_crc->entries;
		pipe_crc->entries = NULL;
		spin_unlock_irq(&pipe_crc->lock);

		kfree(entries);

		if (IS_G4X(dev))
			g4x_undo_pipe_scramble_reset(dev, pipe);
		else if (IS_VALLEYVIEW(dev))
			vlv_undo_pipe_scramble_reset(dev, pipe);
	}

	return 0;
}

/*
 * Parse pipe CRC command strings:
 *   command: wsp* object wsp+ name wsp+ source wsp*
 *   object: 'pipe'
 *   name: (A | B | C)
 *   source: (none | plane1 | plane2 | pf)
 *   wsp: (#0x20 | #0x9 | #0xA)+
 *
 * eg.:
 *  "pipe A plane1"  ->  Start CRC computations on plane1 of pipe A
 *  "pipe A none"    ->  Stop CRC
 */
static int display_crc_ctl_tokenize(char *buf, char *words[], int max_words)
{
	int n_words = 0;

	while (*buf) {
		char *end;

		/* skip leading white space */
		buf = skip_spaces(buf);
		if (!*buf)
			break;	/* end of buffer */

		/* find end of word */
		for (end = buf; *end && !isspace(*end); end++)
			;

		if (n_words == max_words) {
			DRM_DEBUG_DRIVER("too many words, allowed <= %d\n",
					 max_words);
			return -EINVAL;	/* ran out of words[] before bytes */
		}

		if (*end)
			*end++ = '\0';
		words[n_words++] = buf;
		buf = end;
	}

	return n_words;
}

enum intel_pipe_crc_object {
	PIPE_CRC_OBJECT_PIPE,
};

static const char * const pipe_crc_objects[] = {
	"pipe",
};

static int
display_crc_ctl_parse_object(const char *buf, enum intel_pipe_crc_object *o)
{
	int i;

	for (i = 0; i < ARRAY_SIZE(pipe_crc_objects); i++)
		if (!strcmp(buf, pipe_crc_objects[i])) {
			*o = i;
			return 0;
		    }

	return -EINVAL;
}

static int display_crc_ctl_parse_pipe(const char *buf, enum pipe *pipe)
{
	const char name = buf[0];

	if (name < 'A' || name >= pipe_name(I915_MAX_PIPES))
		return -EINVAL;

	*pipe = name - 'A';

	return 0;
}

static int
display_crc_ctl_parse_source(const char *buf, enum intel_pipe_crc_source *s)
{
	int i;

	for (i = 0; i < ARRAY_SIZE(pipe_crc_sources); i++)
		if (!strcmp(buf, pipe_crc_sources[i])) {
			*s = i;
			return 0;
		    }

	return -EINVAL;
}

static int display_crc_ctl_parse(struct drm_device *dev, char *buf, size_t len)
{
#define N_WORDS 3
	int n_words;
	char *words[N_WORDS];
	enum pipe pipe;
	enum intel_pipe_crc_object object;
	enum intel_pipe_crc_source source;

	n_words = display_crc_ctl_tokenize(buf, words, N_WORDS);
	if (n_words != N_WORDS) {
		DRM_DEBUG_DRIVER("tokenize failed, a command is %d words\n",
				 N_WORDS);
		return -EINVAL;
	}

	if (display_crc_ctl_parse_object(words[0], &object) < 0) {
		DRM_DEBUG_DRIVER("unknown object %s\n", words[0]);
		return -EINVAL;
	}

	if (display_crc_ctl_parse_pipe(words[1], &pipe) < 0) {
		DRM_DEBUG_DRIVER("unknown pipe %s\n", words[1]);
		return -EINVAL;
	}

	if (display_crc_ctl_parse_source(words[2], &source) < 0) {
		DRM_DEBUG_DRIVER("unknown source %s\n", words[2]);
		return -EINVAL;
	}

	return pipe_crc_set_source(dev, pipe, source);
}

static ssize_t display_crc_ctl_write(struct file *file, const char __user *ubuf,
				     size_t len, loff_t *offp)
{
	struct seq_file *m = file->private_data;
	struct drm_device *dev = m->private;
	char *tmpbuf;
	int ret;

	if (len == 0)
		return 0;

	if (len > PAGE_SIZE - 1) {
		DRM_DEBUG_DRIVER("expected <%lu bytes into pipe crc control\n",
				 PAGE_SIZE);
		return -E2BIG;
	}

	tmpbuf = kmalloc(len + 1, GFP_KERNEL);
	if (!tmpbuf)
		return -ENOMEM;

	if (copy_from_user(tmpbuf, ubuf, len)) {
		ret = -EFAULT;
		goto out;
	}
	tmpbuf[len] = '\0';

	ret = display_crc_ctl_parse(dev, tmpbuf, len);

out:
	kfree(tmpbuf);
	if (ret < 0)
		return ret;

	*offp += len;
	return len;
}

static const struct file_operations i915_display_crc_ctl_fops = {
	.owner = THIS_MODULE,
	.open = display_crc_ctl_open,
	.read = seq_read,
	.llseek = seq_lseek,
	.release = single_release,
	.write = display_crc_ctl_write
};

>>>>>>> d8ec26d7
static int
i915_wedged_get(void *data, u64 *val)
{
	struct drm_device *dev = data;
	drm_i915_private_t *dev_priv = dev->dev_private;

	*val = atomic_read(&dev_priv->gpu_error.reset_counter);

	return 0;
}

static int
i915_wedged_set(void *data, u64 val)
{
	struct drm_device *dev = data;

	DRM_INFO("Manually setting wedged to %llu\n", val);
	i915_handle_error(dev, val);

	return 0;
}

DEFINE_SIMPLE_ATTRIBUTE(i915_wedged_fops,
			i915_wedged_get, i915_wedged_set,
			"%llu\n");

static int
i915_ring_stop_get(void *data, u64 *val)
{
	struct drm_device *dev = data;
	drm_i915_private_t *dev_priv = dev->dev_private;

	*val = dev_priv->gpu_error.stop_rings;

	return 0;
}

static int
i915_ring_stop_set(void *data, u64 val)
{
	struct drm_device *dev = data;
	struct drm_i915_private *dev_priv = dev->dev_private;
	int ret;

	DRM_DEBUG_DRIVER("Stopping rings 0x%08llx\n", val);

	ret = mutex_lock_interruptible(&dev->struct_mutex);
	if (ret)
		return ret;

	dev_priv->gpu_error.stop_rings = val;
	mutex_unlock(&dev->struct_mutex);

	return 0;
}

DEFINE_SIMPLE_ATTRIBUTE(i915_ring_stop_fops,
			i915_ring_stop_get, i915_ring_stop_set,
			"0x%08llx\n");

static int
i915_ring_missed_irq_get(void *data, u64 *val)
{
	struct drm_device *dev = data;
	struct drm_i915_private *dev_priv = dev->dev_private;

	*val = dev_priv->gpu_error.missed_irq_rings;
	return 0;
}

static int
i915_ring_missed_irq_set(void *data, u64 val)
{
	struct drm_device *dev = data;
	struct drm_i915_private *dev_priv = dev->dev_private;
	int ret;

	/* Lock against concurrent debugfs callers */
	ret = mutex_lock_interruptible(&dev->struct_mutex);
	if (ret)
		return ret;
	dev_priv->gpu_error.missed_irq_rings = val;
	mutex_unlock(&dev->struct_mutex);

	return 0;
}

DEFINE_SIMPLE_ATTRIBUTE(i915_ring_missed_irq_fops,
			i915_ring_missed_irq_get, i915_ring_missed_irq_set,
			"0x%08llx\n");

static int
i915_ring_test_irq_get(void *data, u64 *val)
{
	struct drm_device *dev = data;
	struct drm_i915_private *dev_priv = dev->dev_private;

	*val = dev_priv->gpu_error.test_irq_rings;

	return 0;
}

static int
i915_ring_test_irq_set(void *data, u64 val)
{
	struct drm_device *dev = data;
	struct drm_i915_private *dev_priv = dev->dev_private;
	int ret;

	DRM_DEBUG_DRIVER("Masking interrupts on rings 0x%08llx\n", val);

	/* Lock against concurrent debugfs callers */
	ret = mutex_lock_interruptible(&dev->struct_mutex);
	if (ret)
		return ret;

	dev_priv->gpu_error.test_irq_rings = val;
	mutex_unlock(&dev->struct_mutex);

	return 0;
}

DEFINE_SIMPLE_ATTRIBUTE(i915_ring_test_irq_fops,
			i915_ring_test_irq_get, i915_ring_test_irq_set,
			"0x%08llx\n");

#define DROP_UNBOUND 0x1
#define DROP_BOUND 0x2
#define DROP_RETIRE 0x4
#define DROP_ACTIVE 0x8
#define DROP_ALL (DROP_UNBOUND | \
		  DROP_BOUND | \
		  DROP_RETIRE | \
		  DROP_ACTIVE)
static int
i915_drop_caches_get(void *data, u64 *val)
{
	*val = DROP_ALL;

	return 0;
}

static int
i915_drop_caches_set(void *data, u64 val)
{
	struct drm_device *dev = data;
	struct drm_i915_private *dev_priv = dev->dev_private;
	struct drm_i915_gem_object *obj, *next;
	struct i915_address_space *vm;
	struct i915_vma *vma, *x;
	int ret;

	DRM_DEBUG_DRIVER("Dropping caches: 0x%08llx\n", val);

	/* No need to check and wait for gpu resets, only libdrm auto-restarts
	 * on ioctls on -EAGAIN. */
	ret = mutex_lock_interruptible(&dev->struct_mutex);
	if (ret)
		return ret;

	if (val & DROP_ACTIVE) {
		ret = i915_gpu_idle(dev);
		if (ret)
			goto unlock;
	}

	if (val & (DROP_RETIRE | DROP_ACTIVE))
		i915_gem_retire_requests(dev);

	if (val & DROP_BOUND) {
		list_for_each_entry(vm, &dev_priv->vm_list, global_link) {
			list_for_each_entry_safe(vma, x, &vm->inactive_list,
						 mm_list) {
				if (vma->obj->pin_count)
					continue;

				ret = i915_vma_unbind(vma);
				if (ret)
					goto unlock;
			}
		}
	}

	if (val & DROP_UNBOUND) {
		list_for_each_entry_safe(obj, next, &dev_priv->mm.unbound_list,
					 global_list)
			if (obj->pages_pin_count == 0) {
				ret = i915_gem_object_put_pages(obj);
				if (ret)
					goto unlock;
			}
	}

unlock:
	mutex_unlock(&dev->struct_mutex);

	return ret;
}

DEFINE_SIMPLE_ATTRIBUTE(i915_drop_caches_fops,
			i915_drop_caches_get, i915_drop_caches_set,
			"0x%08llx\n");

static int
i915_max_freq_get(void *data, u64 *val)
{
	struct drm_device *dev = data;
	drm_i915_private_t *dev_priv = dev->dev_private;
	int ret;

	if (!(IS_GEN6(dev) || IS_GEN7(dev)))
		return -ENODEV;

	flush_delayed_work(&dev_priv->rps.delayed_resume_work);

	ret = mutex_lock_interruptible(&dev_priv->rps.hw_lock);
	if (ret)
		return ret;

	if (IS_VALLEYVIEW(dev))
		*val = vlv_gpu_freq(dev_priv->mem_freq,
				    dev_priv->rps.max_delay);
	else
		*val = dev_priv->rps.max_delay * GT_FREQUENCY_MULTIPLIER;
	mutex_unlock(&dev_priv->rps.hw_lock);

	return 0;
}

static int
i915_max_freq_set(void *data, u64 val)
{
	struct drm_device *dev = data;
	struct drm_i915_private *dev_priv = dev->dev_private;
	int ret;

	if (!(IS_GEN6(dev) || IS_GEN7(dev)))
		return -ENODEV;

	flush_delayed_work(&dev_priv->rps.delayed_resume_work);

	DRM_DEBUG_DRIVER("Manually setting max freq to %llu\n", val);

	ret = mutex_lock_interruptible(&dev_priv->rps.hw_lock);
	if (ret)
		return ret;

	/*
	 * Turbo will still be enabled, but won't go above the set value.
	 */
	if (IS_VALLEYVIEW(dev)) {
		val = vlv_freq_opcode(dev_priv->mem_freq, val);
		dev_priv->rps.max_delay = val;
		gen6_set_rps(dev, val);
	} else {
		do_div(val, GT_FREQUENCY_MULTIPLIER);
		dev_priv->rps.max_delay = val;
		gen6_set_rps(dev, val);
	}

	mutex_unlock(&dev_priv->rps.hw_lock);

	return 0;
}

DEFINE_SIMPLE_ATTRIBUTE(i915_max_freq_fops,
			i915_max_freq_get, i915_max_freq_set,
			"%llu\n");

static int
i915_min_freq_get(void *data, u64 *val)
{
	struct drm_device *dev = data;
	drm_i915_private_t *dev_priv = dev->dev_private;
	int ret;

	if (!(IS_GEN6(dev) || IS_GEN7(dev)))
		return -ENODEV;

	flush_delayed_work(&dev_priv->rps.delayed_resume_work);

	ret = mutex_lock_interruptible(&dev_priv->rps.hw_lock);
	if (ret)
		return ret;

	if (IS_VALLEYVIEW(dev))
		*val = vlv_gpu_freq(dev_priv->mem_freq,
				    dev_priv->rps.min_delay);
	else
		*val = dev_priv->rps.min_delay * GT_FREQUENCY_MULTIPLIER;
	mutex_unlock(&dev_priv->rps.hw_lock);

	return 0;
}

static int
i915_min_freq_set(void *data, u64 val)
{
	struct drm_device *dev = data;
	struct drm_i915_private *dev_priv = dev->dev_private;
	int ret;

	if (!(IS_GEN6(dev) || IS_GEN7(dev)))
		return -ENODEV;

	flush_delayed_work(&dev_priv->rps.delayed_resume_work);

	DRM_DEBUG_DRIVER("Manually setting min freq to %llu\n", val);

	ret = mutex_lock_interruptible(&dev_priv->rps.hw_lock);
	if (ret)
		return ret;

	/*
	 * Turbo will still be enabled, but won't go below the set value.
	 */
	if (IS_VALLEYVIEW(dev)) {
		val = vlv_freq_opcode(dev_priv->mem_freq, val);
		dev_priv->rps.min_delay = val;
		valleyview_set_rps(dev, val);
	} else {
		do_div(val, GT_FREQUENCY_MULTIPLIER);
		dev_priv->rps.min_delay = val;
		gen6_set_rps(dev, val);
	}
	mutex_unlock(&dev_priv->rps.hw_lock);

	return 0;
}

DEFINE_SIMPLE_ATTRIBUTE(i915_min_freq_fops,
			i915_min_freq_get, i915_min_freq_set,
			"%llu\n");

static int
i915_cache_sharing_get(void *data, u64 *val)
{
	struct drm_device *dev = data;
	drm_i915_private_t *dev_priv = dev->dev_private;
	u32 snpcr;
	int ret;

	if (!(IS_GEN6(dev) || IS_GEN7(dev)))
		return -ENODEV;

	ret = mutex_lock_interruptible(&dev->struct_mutex);
	if (ret)
		return ret;

	snpcr = I915_READ(GEN6_MBCUNIT_SNPCR);
	mutex_unlock(&dev_priv->dev->struct_mutex);

	*val = (snpcr & GEN6_MBC_SNPCR_MASK) >> GEN6_MBC_SNPCR_SHIFT;

	return 0;
}

static int
i915_cache_sharing_set(void *data, u64 val)
{
	struct drm_device *dev = data;
	struct drm_i915_private *dev_priv = dev->dev_private;
	u32 snpcr;

	if (!(IS_GEN6(dev) || IS_GEN7(dev)))
		return -ENODEV;

	if (val > 3)
		return -EINVAL;

	DRM_DEBUG_DRIVER("Manually setting uncore sharing to %llu\n", val);

	/* Update the cache sharing policy here as well */
	snpcr = I915_READ(GEN6_MBCUNIT_SNPCR);
	snpcr &= ~GEN6_MBC_SNPCR_MASK;
	snpcr |= (val << GEN6_MBC_SNPCR_SHIFT);
	I915_WRITE(GEN6_MBCUNIT_SNPCR, snpcr);

	return 0;
}

DEFINE_SIMPLE_ATTRIBUTE(i915_cache_sharing_fops,
			i915_cache_sharing_get, i915_cache_sharing_set,
			"%llu\n");

static int i915_forcewake_open(struct inode *inode, struct file *file)
{
	struct drm_device *dev = inode->i_private;
	struct drm_i915_private *dev_priv = dev->dev_private;

	if (INTEL_INFO(dev)->gen < 6)
		return 0;

	gen6_gt_force_wake_get(dev_priv);

	return 0;
}

static int i915_forcewake_release(struct inode *inode, struct file *file)
{
	struct drm_device *dev = inode->i_private;
	struct drm_i915_private *dev_priv = dev->dev_private;

	if (INTEL_INFO(dev)->gen < 6)
		return 0;

	gen6_gt_force_wake_put(dev_priv);

	return 0;
}

static const struct file_operations i915_forcewake_fops = {
	.owner = THIS_MODULE,
	.open = i915_forcewake_open,
	.release = i915_forcewake_release,
};

static int i915_forcewake_create(struct dentry *root, struct drm_minor *minor)
{
	struct drm_device *dev = minor->dev;
	struct dentry *ent;

	ent = debugfs_create_file("i915_forcewake_user",
				  S_IRUSR,
				  root, dev,
				  &i915_forcewake_fops);
	if (IS_ERR(ent))
		return PTR_ERR(ent);

	return drm_add_fake_info_node(minor, ent, &i915_forcewake_fops);
}

static int i915_debugfs_create(struct dentry *root,
			       struct drm_minor *minor,
			       const char *name,
			       const struct file_operations *fops)
{
	struct drm_device *dev = minor->dev;
	struct dentry *ent;

	ent = debugfs_create_file(name,
				  S_IRUGO | S_IWUSR,
				  root, dev,
				  fops);
	if (IS_ERR(ent))
		return PTR_ERR(ent);

	return drm_add_fake_info_node(minor, ent, fops);
}

static const struct drm_info_list i915_debugfs_list[] = {
	{"i915_capabilities", i915_capabilities, 0},
	{"i915_gem_objects", i915_gem_object_info, 0},
	{"i915_gem_gtt", i915_gem_gtt_info, 0},
	{"i915_gem_pinned", i915_gem_gtt_info, 0, (void *) PINNED_LIST},
	{"i915_gem_active", i915_gem_object_list_info, 0, (void *) ACTIVE_LIST},
	{"i915_gem_inactive", i915_gem_object_list_info, 0, (void *) INACTIVE_LIST},
	{"i915_gem_stolen", i915_gem_stolen_list_info },
	{"i915_gem_pageflip", i915_gem_pageflip_info, 0},
	{"i915_gem_request", i915_gem_request_info, 0},
	{"i915_gem_seqno", i915_gem_seqno_info, 0},
	{"i915_gem_fence_regs", i915_gem_fence_regs_info, 0},
	{"i915_gem_interrupt", i915_interrupt_info, 0},
	{"i915_gem_hws", i915_hws_info, 0, (void *)RCS},
	{"i915_gem_hws_blt", i915_hws_info, 0, (void *)BCS},
	{"i915_gem_hws_bsd", i915_hws_info, 0, (void *)VCS},
	{"i915_gem_hws_vebox", i915_hws_info, 0, (void *)VECS},
	{"i915_rstdby_delays", i915_rstdby_delays, 0},
	{"i915_cur_delayinfo", i915_cur_delayinfo, 0},
	{"i915_delayfreq_table", i915_delayfreq_table, 0},
	{"i915_inttoext_table", i915_inttoext_table, 0},
	{"i915_drpc_info", i915_drpc_info, 0},
	{"i915_emon_status", i915_emon_status, 0},
	{"i915_ring_freq_table", i915_ring_freq_table, 0},
	{"i915_gfxec", i915_gfxec, 0},
	{"i915_fbc_status", i915_fbc_status, 0},
	{"i915_ips_status", i915_ips_status, 0},
	{"i915_sr_status", i915_sr_status, 0},
	{"i915_opregion", i915_opregion, 0},
	{"i915_gem_framebuffer", i915_gem_framebuffer_info, 0},
	{"i915_context_status", i915_context_status, 0},
	{"i915_gen6_forcewake_count", i915_gen6_forcewake_count_info, 0},
	{"i915_swizzle_info", i915_swizzle_info, 0},
	{"i915_ppgtt_info", i915_ppgtt_info, 0},
	{"i915_dpio", i915_dpio_info, 0},
	{"i915_llc", i915_llc, 0},
	{"i915_edp_psr_status", i915_edp_psr_status, 0},
	{"i915_energy_uJ", i915_energy_uJ, 0},
	{"i915_pc8_status", i915_pc8_status, 0},
};
#define I915_DEBUGFS_ENTRIES ARRAY_SIZE(i915_debugfs_list)

<<<<<<< HEAD
static struct i915_debugfs_files {
=======
static const struct i915_debugfs_files {
>>>>>>> d8ec26d7
	const char *name;
	const struct file_operations *fops;
} i915_debugfs_files[] = {
	{"i915_wedged", &i915_wedged_fops},
	{"i915_max_freq", &i915_max_freq_fops},
	{"i915_min_freq", &i915_min_freq_fops},
	{"i915_cache_sharing", &i915_cache_sharing_fops},
	{"i915_ring_stop", &i915_ring_stop_fops},
<<<<<<< HEAD
	{"i915_gem_drop_caches", &i915_drop_caches_fops},
	{"i915_error_state", &i915_error_state_fops},
	{"i915_next_seqno", &i915_next_seqno_fops},
};

int i915_debugfs_init(struct drm_minor *minor)
{
	int ret, i;

	ret = i915_forcewake_create(minor->debugfs_root, minor);
	if (ret)
		return ret;

=======
	{"i915_ring_missed_irq", &i915_ring_missed_irq_fops},
	{"i915_ring_test_irq", &i915_ring_test_irq_fops},
	{"i915_gem_drop_caches", &i915_drop_caches_fops},
	{"i915_error_state", &i915_error_state_fops},
	{"i915_next_seqno", &i915_next_seqno_fops},
	{"i915_display_crc_ctl", &i915_display_crc_ctl_fops},
};

void intel_display_crc_init(struct drm_device *dev)
{
	struct drm_i915_private *dev_priv = dev->dev_private;
	int i;

	for (i = 0; i < INTEL_INFO(dev)->num_pipes; i++) {
		struct intel_pipe_crc *pipe_crc = &dev_priv->pipe_crc[i];

		pipe_crc->opened = false;
		spin_lock_init(&pipe_crc->lock);
		init_waitqueue_head(&pipe_crc->wq);
	}
}

int i915_debugfs_init(struct drm_minor *minor)
{
	int ret, i;

	ret = i915_forcewake_create(minor->debugfs_root, minor);
	if (ret)
		return ret;

	for (i = 0; i < ARRAY_SIZE(i915_pipe_crc_data); i++) {
		ret = i915_pipe_crc_create(minor->debugfs_root, minor, i);
		if (ret)
			return ret;
	}

>>>>>>> d8ec26d7
	for (i = 0; i < ARRAY_SIZE(i915_debugfs_files); i++) {
		ret = i915_debugfs_create(minor->debugfs_root, minor,
					  i915_debugfs_files[i].name,
					  i915_debugfs_files[i].fops);
		if (ret)
			return ret;
	}

	return drm_debugfs_create_files(i915_debugfs_list,
					I915_DEBUGFS_ENTRIES,
					minor->debugfs_root, minor);
}

void i915_debugfs_cleanup(struct drm_minor *minor)
{
	int i;

	drm_debugfs_remove_files(i915_debugfs_list,
				 I915_DEBUGFS_ENTRIES, minor);

	drm_debugfs_remove_files((struct drm_info_list *) &i915_forcewake_fops,
				 1, minor);
<<<<<<< HEAD
=======

	for (i = 0; i < ARRAY_SIZE(i915_pipe_crc_data); i++) {
		struct drm_info_list *info_list =
			(struct drm_info_list *)&i915_pipe_crc_data[i];

		drm_debugfs_remove_files(info_list, 1, minor);
	}

>>>>>>> d8ec26d7
	for (i = 0; i < ARRAY_SIZE(i915_debugfs_files); i++) {
		struct drm_info_list *info_list =
			(struct drm_info_list *) i915_debugfs_files[i].fops;

		drm_debugfs_remove_files(info_list, 1, minor);
	}
}

#endif /* CONFIG_DEBUG_FS */<|MERGE_RESOLUTION|>--- conflicted
+++ resolved
@@ -256,7 +256,6 @@
 
 		list_add(&obj->obj_exec_link, &stolen);
 
-<<<<<<< HEAD
 		total_obj_size += obj->base.size;
 		total_gtt_size += i915_gem_obj_ggtt_size(obj);
 		count++;
@@ -270,21 +269,6 @@
 		total_obj_size += obj->base.size;
 		count++;
 	}
-=======
-		total_obj_size += obj->base.size;
-		total_gtt_size += i915_gem_obj_ggtt_size(obj);
-		count++;
-	}
-	list_for_each_entry(obj, &dev_priv->mm.unbound_list, global_list) {
-		if (obj->stolen == NULL)
-			continue;
-
-		list_add(&obj->obj_exec_link, &stolen);
-
-		total_obj_size += obj->base.size;
-		count++;
-	}
->>>>>>> d8ec26d7
 	list_sort(NULL, &stolen, obj_rank_by_stolen);
 	seq_puts(m, "Stolen:\n");
 	while (!list_empty(&stolen)) {
@@ -1560,14 +1544,6 @@
 		seq_putc(m, '\n');
 	}
 
-<<<<<<< HEAD
-	for_each_ring(ring, dev_priv, i) {
-		if (ring->default_context) {
-			seq_printf(m, "HW default context %s ring ", ring->name);
-			describe_obj(m, ring->default_context->obj);
-			seq_putc(m, '\n');
-		}
-=======
 	list_for_each_entry(ctx, &dev_priv->context_list, link) {
 		seq_puts(m, "HW context ");
 		describe_ctx(m, ctx);
@@ -1577,7 +1553,6 @@
 
 		describe_obj(m, ctx->obj);
 		seq_putc(m, '\n');
->>>>>>> d8ec26d7
 	}
 
 	mutex_unlock(&dev->mode_config.mutex);
@@ -1806,128 +1781,6 @@
 	struct drm_info_node *node = m->private;
 	struct drm_device *dev = node->minor->dev;
 	struct drm_i915_private *dev_priv = dev->dev_private;
-<<<<<<< HEAD
-	u32 psrstat, psrperf;
-
-	if (!IS_HASWELL(dev)) {
-		seq_puts(m, "PSR not supported on this platform\n");
-	} else if (IS_HASWELL(dev) && I915_READ(EDP_PSR_CTL) & EDP_PSR_ENABLE) {
-		seq_puts(m, "PSR enabled\n");
-	} else {
-		seq_puts(m, "PSR disabled: ");
-		switch (dev_priv->no_psr_reason) {
-		case PSR_NO_SOURCE:
-			seq_puts(m, "not supported on this platform");
-			break;
-		case PSR_NO_SINK:
-			seq_puts(m, "not supported by panel");
-			break;
-		case PSR_MODULE_PARAM:
-			seq_puts(m, "disabled by flag");
-			break;
-		case PSR_CRTC_NOT_ACTIVE:
-			seq_puts(m, "crtc not active");
-			break;
-		case PSR_PWR_WELL_ENABLED:
-			seq_puts(m, "power well enabled");
-			break;
-		case PSR_NOT_TILED:
-			seq_puts(m, "not tiled");
-			break;
-		case PSR_SPRITE_ENABLED:
-			seq_puts(m, "sprite enabled");
-			break;
-		case PSR_S3D_ENABLED:
-			seq_puts(m, "stereo 3d enabled");
-			break;
-		case PSR_INTERLACED_ENABLED:
-			seq_puts(m, "interlaced enabled");
-			break;
-		case PSR_HSW_NOT_DDIA:
-			seq_puts(m, "HSW ties PSR to DDI A (eDP)");
-			break;
-		default:
-			seq_puts(m, "unknown reason");
-		}
-		seq_puts(m, "\n");
-		return 0;
-	}
-
-	psrstat = I915_READ(EDP_PSR_STATUS_CTL);
-
-	seq_puts(m, "PSR Current State: ");
-	switch (psrstat & EDP_PSR_STATUS_STATE_MASK) {
-	case EDP_PSR_STATUS_STATE_IDLE:
-		seq_puts(m, "Reset state\n");
-		break;
-	case EDP_PSR_STATUS_STATE_SRDONACK:
-		seq_puts(m, "Wait for TG/Stream to send on frame of data after SRD conditions are met\n");
-		break;
-	case EDP_PSR_STATUS_STATE_SRDENT:
-		seq_puts(m, "SRD entry\n");
-		break;
-	case EDP_PSR_STATUS_STATE_BUFOFF:
-		seq_puts(m, "Wait for buffer turn off\n");
-		break;
-	case EDP_PSR_STATUS_STATE_BUFON:
-		seq_puts(m, "Wait for buffer turn on\n");
-		break;
-	case EDP_PSR_STATUS_STATE_AUXACK:
-		seq_puts(m, "Wait for AUX to acknowledge on SRD exit\n");
-		break;
-	case EDP_PSR_STATUS_STATE_SRDOFFACK:
-		seq_puts(m, "Wait for TG/Stream to acknowledge the SRD VDM exit\n");
-		break;
-	default:
-		seq_puts(m, "Unknown\n");
-		break;
-	}
-
-	seq_puts(m, "Link Status: ");
-	switch (psrstat & EDP_PSR_STATUS_LINK_MASK) {
-	case EDP_PSR_STATUS_LINK_FULL_OFF:
-		seq_puts(m, "Link is fully off\n");
-		break;
-	case EDP_PSR_STATUS_LINK_FULL_ON:
-		seq_puts(m, "Link is fully on\n");
-		break;
-	case EDP_PSR_STATUS_LINK_STANDBY:
-		seq_puts(m, "Link is in standby\n");
-		break;
-	default:
-		seq_puts(m, "Unknown\n");
-		break;
-	}
-
-	seq_printf(m, "PSR Entry Count: %u\n",
-		   psrstat >> EDP_PSR_STATUS_COUNT_SHIFT &
-		   EDP_PSR_STATUS_COUNT_MASK);
-
-	seq_printf(m, "Max Sleep Timer Counter: %u\n",
-		   psrstat >> EDP_PSR_STATUS_MAX_SLEEP_TIMER_SHIFT &
-		   EDP_PSR_STATUS_MAX_SLEEP_TIMER_MASK);
-
-	seq_printf(m, "Had AUX error: %s\n",
-		   yesno(psrstat & EDP_PSR_STATUS_AUX_ERROR));
-
-	seq_printf(m, "Sending AUX: %s\n",
-		   yesno(psrstat & EDP_PSR_STATUS_AUX_SENDING));
-
-	seq_printf(m, "Sending Idle: %s\n",
-		   yesno(psrstat & EDP_PSR_STATUS_SENDING_IDLE));
-
-	seq_printf(m, "Sending TP2 TP3: %s\n",
-		   yesno(psrstat & EDP_PSR_STATUS_SENDING_TP2_TP3));
-
-	seq_printf(m, "Sending TP1: %s\n",
-		   yesno(psrstat & EDP_PSR_STATUS_SENDING_TP1));
-
-	seq_printf(m, "Idle Count: %u\n",
-		   psrstat & EDP_PSR_STATUS_IDLE_MASK);
-
-	psrperf = (I915_READ(EDP_PSR_PERF_CNT)) & EDP_PSR_PERF_CNT_MASK;
-	seq_printf(m, "Performance Counter: %u\n", psrperf);
-=======
 	u32 psrperf = 0;
 	bool enabled = false;
 
@@ -1942,7 +1795,6 @@
 		psrperf = I915_READ(EDP_PSR_PERF_CNT(dev)) &
 			EDP_PSR_PERF_CNT_MASK;
 	seq_printf(m, "Performance_Counter: %u\n", psrperf);
->>>>>>> d8ec26d7
 
 	return 0;
 }
@@ -1993,8 +1845,6 @@
 	return 0;
 }
 
-<<<<<<< HEAD
-=======
 struct pipe_crc_info {
 	const char *name;
 	struct drm_device *dev;
@@ -2740,7 +2590,6 @@
 	.write = display_crc_ctl_write
 };
 
->>>>>>> d8ec26d7
 static int
 i915_wedged_get(void *data, u64 *val)
 {
@@ -3233,11 +3082,7 @@
 };
 #define I915_DEBUGFS_ENTRIES ARRAY_SIZE(i915_debugfs_list)
 
-<<<<<<< HEAD
-static struct i915_debugfs_files {
-=======
 static const struct i915_debugfs_files {
->>>>>>> d8ec26d7
 	const char *name;
 	const struct file_operations *fops;
 } i915_debugfs_files[] = {
@@ -3246,21 +3091,6 @@
 	{"i915_min_freq", &i915_min_freq_fops},
 	{"i915_cache_sharing", &i915_cache_sharing_fops},
 	{"i915_ring_stop", &i915_ring_stop_fops},
-<<<<<<< HEAD
-	{"i915_gem_drop_caches", &i915_drop_caches_fops},
-	{"i915_error_state", &i915_error_state_fops},
-	{"i915_next_seqno", &i915_next_seqno_fops},
-};
-
-int i915_debugfs_init(struct drm_minor *minor)
-{
-	int ret, i;
-
-	ret = i915_forcewake_create(minor->debugfs_root, minor);
-	if (ret)
-		return ret;
-
-=======
 	{"i915_ring_missed_irq", &i915_ring_missed_irq_fops},
 	{"i915_ring_test_irq", &i915_ring_test_irq_fops},
 	{"i915_gem_drop_caches", &i915_drop_caches_fops},
@@ -3297,7 +3127,6 @@
 			return ret;
 	}
 
->>>>>>> d8ec26d7
 	for (i = 0; i < ARRAY_SIZE(i915_debugfs_files); i++) {
 		ret = i915_debugfs_create(minor->debugfs_root, minor,
 					  i915_debugfs_files[i].name,
@@ -3320,8 +3149,6 @@
 
 	drm_debugfs_remove_files((struct drm_info_list *) &i915_forcewake_fops,
 				 1, minor);
-<<<<<<< HEAD
-=======
 
 	for (i = 0; i < ARRAY_SIZE(i915_pipe_crc_data); i++) {
 		struct drm_info_list *info_list =
@@ -3330,7 +3157,6 @@
 		drm_debugfs_remove_files(info_list, 1, minor);
 	}
 
->>>>>>> d8ec26d7
 	for (i = 0; i < ARRAY_SIZE(i915_debugfs_files); i++) {
 		struct drm_info_list *info_list =
 			(struct drm_info_list *) i915_debugfs_files[i].fops;
