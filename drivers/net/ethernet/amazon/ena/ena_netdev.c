--- conflicted
+++ resolved
@@ -2649,26 +2649,6 @@
 		"Reset attempt failed. Can not reset the device\n");
 
 	return rc;
-<<<<<<< HEAD
-}
-
-static void ena_fw_reset_device(struct work_struct *work)
-{
-	struct ena_adapter *adapter =
-		container_of(work, struct ena_adapter, reset_task);
-	struct pci_dev *pdev = adapter->pdev;
-
-	if (unlikely(!test_bit(ENA_FLAG_TRIGGER_RESET, &adapter->flags))) {
-		dev_err(&pdev->dev,
-			"device reset schedule while reset bit is off\n");
-		return;
-	}
-	rtnl_lock();
-	ena_destroy_device(adapter);
-	ena_restore_device(adapter);
-	rtnl_unlock();
-=======
->>>>>>> 661e50bc
 }
 
 static void ena_fw_reset_device(struct work_struct *work)
