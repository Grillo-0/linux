--- conflicted
+++ resolved
@@ -1692,57 +1692,6 @@
 		esw = mlx5_devcom_get_peer_data_rcu(devcom, MLX5_DEVCOM_ESW_OFFLOADS);
 		err = esw ? mlx5_eswitch_vhca_id_to_vport(esw, vhca_id, vport) : -ENODEV;
 		rcu_read_unlock();
-<<<<<<< HEAD
-
-		return err;
-	}
-
-	return mlx5_eswitch_vhca_id_to_vport(esw, vhca_id, vport);
-}
-
-static int
-set_encap_dests(struct mlx5e_priv *priv,
-		struct mlx5e_tc_flow *flow,
-		struct mlx5_flow_attr *attr,
-		struct netlink_ext_ack *extack,
-		bool *vf_tun)
-{
-	struct mlx5e_tc_flow_parse_attr *parse_attr;
-	struct mlx5_esw_flow_attr *esw_attr;
-	struct net_device *encap_dev = NULL;
-	struct mlx5e_rep_priv *rpriv;
-	struct mlx5e_priv *out_priv;
-	int out_index;
-	int err = 0;
-
-	if (!mlx5e_is_eswitch_flow(flow))
-		return 0;
-
-	parse_attr = attr->parse_attr;
-	esw_attr = attr->esw_attr;
-	*vf_tun = false;
-
-	for (out_index = 0; out_index < MLX5_MAX_FLOW_FWD_VPORTS; out_index++) {
-		struct net_device *out_dev;
-		int mirred_ifindex;
-
-		if (!(esw_attr->dests[out_index].flags & MLX5_ESW_DEST_ENCAP))
-			continue;
-
-		mirred_ifindex = parse_attr->mirred_ifindex[out_index];
-		out_dev = dev_get_by_index(dev_net(priv->netdev), mirred_ifindex);
-		if (!out_dev) {
-			NL_SET_ERR_MSG_MOD(extack, "Requested mirred device not found");
-			err = -ENODEV;
-			goto out;
-		}
-		err = mlx5e_attach_encap(priv, flow, attr, out_dev, out_index,
-					 extack, &encap_dev);
-		dev_put(out_dev);
-		if (err)
-			goto out;
-=======
->>>>>>> 9561de3a
 
 		return err;
 	}
