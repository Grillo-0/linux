/* SPDX-License-Identifier: GPL-2.0 */
/* Copyright (c) 2017 - 2018 Covalent IO, Inc. http://covalent.io */

#ifndef _LINUX_SKMSG_H
#define _LINUX_SKMSG_H

#include <linux/bpf.h>
#include <linux/filter.h>
#include <linux/scatterlist.h>
#include <linux/skbuff.h>

#include <net/sock.h>
#include <net/tcp.h>
#include <net/strparser.h>

#define MAX_MSG_FRAGS			MAX_SKB_FRAGS
#define NR_MSG_FRAG_IDS			(MAX_MSG_FRAGS + 1)

enum __sk_action {
	__SK_DROP = 0,
	__SK_PASS,
	__SK_REDIRECT,
	__SK_NONE,
};

struct sk_msg_sg {
	u32				start;
	u32				curr;
	u32				end;
	u32				size;
	u32				copybreak;
	unsigned long			copy;
	/* The extra two elements:
	 * 1) used for chaining the front and sections when the list becomes
	 *    partitioned (e.g. end < start). The crypto APIs require the
	 *    chaining;
	 * 2) to chain tailer SG entries after the message.
	 */
	struct scatterlist		data[MAX_MSG_FRAGS + 2];
};
static_assert(BITS_PER_LONG >= NR_MSG_FRAG_IDS);

/* UAPI in filter.c depends on struct sk_msg_sg being first element. */
struct sk_msg {
	struct sk_msg_sg		sg;
	void				*data;
	void				*data_end;
	u32				apply_bytes;
	u32				cork_bytes;
	u32				flags;
	struct sk_buff			*skb;
	struct sock			*sk_redir;
	struct sock			*sk;
	struct list_head		list;
};

struct sk_psock_progs {
	struct bpf_prog			*msg_parser;
	struct bpf_prog			*skb_parser;
	struct bpf_prog			*skb_verdict;
};

enum sk_psock_state_bits {
	SK_PSOCK_TX_ENABLED,
};

struct sk_psock_link {
	struct list_head		list;
	struct bpf_map			*map;
	void				*link_raw;
};

struct sk_psock_parser {
	struct strparser		strp;
	bool				enabled;
	void (*saved_data_ready)(struct sock *sk);
};

struct sk_psock_work_state {
	struct sk_buff			*skb;
	u32				len;
	u32				off;
};

struct sk_psock {
	struct sock			*sk;
	struct sock			*sk_redir;
	u32				apply_bytes;
	u32				cork_bytes;
	u32				eval;
	struct sk_msg			*cork;
	struct sk_psock_progs		progs;
	struct sk_psock_parser		parser;
	struct sk_buff_head		ingress_skb;
	struct list_head		ingress_msg;
	unsigned long			state;
	struct list_head		link;
	spinlock_t			link_lock;
	refcount_t			refcnt;
	void (*saved_unhash)(struct sock *sk);
	void (*saved_close)(struct sock *sk, long timeout);
	void (*saved_write_space)(struct sock *sk);
	struct proto			*sk_proto;
	struct sk_psock_work_state	work_state;
	struct work_struct		work;
	union {
		struct rcu_head		rcu;
		struct work_struct	gc;
	};
};

int sk_msg_alloc(struct sock *sk, struct sk_msg *msg, int len,
		 int elem_first_coalesce);
int sk_msg_clone(struct sock *sk, struct sk_msg *dst, struct sk_msg *src,
		 u32 off, u32 len);
void sk_msg_trim(struct sock *sk, struct sk_msg *msg, int len);
int sk_msg_free(struct sock *sk, struct sk_msg *msg);
int sk_msg_free_nocharge(struct sock *sk, struct sk_msg *msg);
void sk_msg_free_partial(struct sock *sk, struct sk_msg *msg, u32 bytes);
void sk_msg_free_partial_nocharge(struct sock *sk, struct sk_msg *msg,
				  u32 bytes);

void sk_msg_return(struct sock *sk, struct sk_msg *msg, int bytes);
void sk_msg_return_zero(struct sock *sk, struct sk_msg *msg, int bytes);

int sk_msg_zerocopy_from_iter(struct sock *sk, struct iov_iter *from,
			      struct sk_msg *msg, u32 bytes);
int sk_msg_memcopy_from_iter(struct sock *sk, struct iov_iter *from,
			     struct sk_msg *msg, u32 bytes);

static inline void sk_msg_check_to_free(struct sk_msg *msg, u32 i, u32 bytes)
{
	WARN_ON(i == msg->sg.end && bytes);
}

static inline void sk_msg_apply_bytes(struct sk_psock *psock, u32 bytes)
{
	if (psock->apply_bytes) {
		if (psock->apply_bytes < bytes)
			psock->apply_bytes = 0;
		else
			psock->apply_bytes -= bytes;
	}
}

static inline u32 sk_msg_iter_dist(u32 start, u32 end)
{
	return end >= start ? end - start : end + (NR_MSG_FRAG_IDS - start);
}

#define sk_msg_iter_var_prev(var)			\
	do {						\
		if (var == 0)				\
			var = NR_MSG_FRAG_IDS - 1;	\
		else					\
			var--;				\
	} while (0)

#define sk_msg_iter_var_next(var)			\
	do {						\
		var++;					\
		if (var == NR_MSG_FRAG_IDS)		\
			var = 0;			\
	} while (0)

#define sk_msg_iter_prev(msg, which)			\
	sk_msg_iter_var_prev(msg->sg.which)

#define sk_msg_iter_next(msg, which)			\
	sk_msg_iter_var_next(msg->sg.which)

static inline void sk_msg_clear_meta(struct sk_msg *msg)
{
	memset(&msg->sg, 0, offsetofend(struct sk_msg_sg, copy));
}

static inline void sk_msg_init(struct sk_msg *msg)
{
	BUILD_BUG_ON(ARRAY_SIZE(msg->sg.data) - 1 != NR_MSG_FRAG_IDS);
	memset(msg, 0, sizeof(*msg));
	sg_init_marker(msg->sg.data, NR_MSG_FRAG_IDS);
}

static inline void sk_msg_xfer(struct sk_msg *dst, struct sk_msg *src,
			       int which, u32 size)
{
	dst->sg.data[which] = src->sg.data[which];
	dst->sg.data[which].length  = size;
	dst->sg.size		   += size;
	src->sg.size		   -= size;
	src->sg.data[which].length -= size;
	src->sg.data[which].offset += size;
}

static inline void sk_msg_xfer_full(struct sk_msg *dst, struct sk_msg *src)
{
	memcpy(dst, src, sizeof(*src));
	sk_msg_init(src);
}

static inline bool sk_msg_full(const struct sk_msg *msg)
{
	return sk_msg_iter_dist(msg->sg.start, msg->sg.end) == MAX_MSG_FRAGS;
}

static inline u32 sk_msg_elem_used(const struct sk_msg *msg)
{
	return sk_msg_iter_dist(msg->sg.start, msg->sg.end);
}

static inline struct scatterlist *sk_msg_elem(struct sk_msg *msg, int which)
{
	return &msg->sg.data[which];
}

static inline struct scatterlist sk_msg_elem_cpy(struct sk_msg *msg, int which)
{
	return msg->sg.data[which];
}

static inline struct page *sk_msg_page(struct sk_msg *msg, int which)
{
	return sg_page(sk_msg_elem(msg, which));
}

static inline bool sk_msg_to_ingress(const struct sk_msg *msg)
{
	return msg->flags & BPF_F_INGRESS;
}

static inline void sk_msg_compute_data_pointers(struct sk_msg *msg)
{
	struct scatterlist *sge = sk_msg_elem(msg, msg->sg.start);

	if (test_bit(msg->sg.start, &msg->sg.copy)) {
		msg->data = NULL;
		msg->data_end = NULL;
	} else {
		msg->data = sg_virt(sge);
		msg->data_end = msg->data + sge->length;
	}
}

static inline void sk_msg_page_add(struct sk_msg *msg, struct page *page,
				   u32 len, u32 offset)
{
	struct scatterlist *sge;

	get_page(page);
	sge = sk_msg_elem(msg, msg->sg.end);
	sg_set_page(sge, page, len, offset);
	sg_unmark_end(sge);

	__set_bit(msg->sg.end, &msg->sg.copy);
	msg->sg.size += len;
	sk_msg_iter_next(msg, end);
}

static inline void sk_msg_sg_copy(struct sk_msg *msg, u32 i, bool copy_state)
{
	do {
		if (copy_state)
			__set_bit(i, &msg->sg.copy);
		else
			__clear_bit(i, &msg->sg.copy);
		sk_msg_iter_var_next(i);
		if (i == msg->sg.end)
			break;
	} while (1);
}

static inline void sk_msg_sg_copy_set(struct sk_msg *msg, u32 start)
{
	sk_msg_sg_copy(msg, start, true);
}

static inline void sk_msg_sg_copy_clear(struct sk_msg *msg, u32 start)
{
	sk_msg_sg_copy(msg, start, false);
}

static inline struct sk_psock *sk_psock(const struct sock *sk)
{
	return rcu_dereference_sk_user_data(sk);
}

static inline void sk_psock_queue_msg(struct sk_psock *psock,
				      struct sk_msg *msg)
{
	list_add_tail(&msg->list, &psock->ingress_msg);
}

static inline bool sk_psock_queue_empty(const struct sk_psock *psock)
{
	return psock ? list_empty(&psock->ingress_msg) : true;
}

static inline void sk_psock_report_error(struct sk_psock *psock, int err)
{
	struct sock *sk = psock->sk;

	sk->sk_err = err;
	sk->sk_error_report(sk);
}

struct sk_psock *sk_psock_init(struct sock *sk, int node);

int sk_psock_init_strp(struct sock *sk, struct sk_psock *psock);
void sk_psock_start_strp(struct sock *sk, struct sk_psock *psock);
void sk_psock_stop_strp(struct sock *sk, struct sk_psock *psock);

int sk_psock_msg_verdict(struct sock *sk, struct sk_psock *psock,
			 struct sk_msg *msg);

static inline struct sk_psock_link *sk_psock_init_link(void)
{
	return kzalloc(sizeof(struct sk_psock_link),
		       GFP_ATOMIC | __GFP_NOWARN);
}

static inline void sk_psock_free_link(struct sk_psock_link *link)
{
	kfree(link);
}

struct sk_psock_link *sk_psock_link_pop(struct sk_psock *psock);

void __sk_psock_purge_ingress_msg(struct sk_psock *psock);

static inline void sk_psock_cork_free(struct sk_psock *psock)
{
	if (psock->cork) {
		sk_msg_free(psock->sk, psock->cork);
		kfree(psock->cork);
		psock->cork = NULL;
	}
}

static inline void sk_psock_update_proto(struct sock *sk,
					 struct sk_psock *psock,
					 struct proto *ops)
{
	/* Initialize saved callbacks and original proto only once, since this
	 * function may be called multiple times for a psock, e.g. when
	 * psock->progs.msg_parser is updated.
	 *
	 * Since we've not installed the new proto, psock is not yet in use and
	 * we can initialize it without synchronization.
	 */
	if (!psock->sk_proto) {
		struct proto *orig = READ_ONCE(sk->sk_prot);

		psock->saved_unhash = orig->unhash;
		psock->saved_close = orig->close;
		psock->saved_write_space = sk->sk_write_space;

		psock->sk_proto = orig;
	}

	/* Pairs with lockless read in sk_clone_lock() */
	WRITE_ONCE(sk->sk_prot, ops);
}

static inline void sk_psock_restore_proto(struct sock *sk,
					  struct sk_psock *psock)
{
	sk->sk_prot->unhash = psock->saved_unhash;
<<<<<<< HEAD

	if (psock->sk_proto) {
		struct inet_connection_sock *icsk = inet_csk(sk);
		bool has_ulp = !!icsk->icsk_ulp_data;

		if (has_ulp) {
			tcp_update_ulp(sk, psock->sk_proto,
				       psock->saved_write_space);
		} else {
			sk->sk_prot = psock->sk_proto;
			sk->sk_write_space = psock->saved_write_space;
		}
		psock->sk_proto = NULL;
	} else {
		sk->sk_write_space = psock->saved_write_space;
=======
	if (inet_csk_has_ulp(sk)) {
		tcp_update_ulp(sk, psock->sk_proto, psock->saved_write_space);
	} else {
		sk->sk_write_space = psock->saved_write_space;
		/* Pairs with lockless read in sk_clone_lock() */
		WRITE_ONCE(sk->sk_prot, psock->sk_proto);
>>>>>>> 04d5ce62
	}
}

static inline void sk_psock_set_state(struct sk_psock *psock,
				      enum sk_psock_state_bits bit)
{
	set_bit(bit, &psock->state);
}

static inline void sk_psock_clear_state(struct sk_psock *psock,
					enum sk_psock_state_bits bit)
{
	clear_bit(bit, &psock->state);
}

static inline bool sk_psock_test_state(const struct sk_psock *psock,
				       enum sk_psock_state_bits bit)
{
	return test_bit(bit, &psock->state);
}

static inline struct sk_psock *sk_psock_get(struct sock *sk)
{
	struct sk_psock *psock;

	rcu_read_lock();
	psock = sk_psock(sk);
	if (psock && !refcount_inc_not_zero(&psock->refcnt))
		psock = NULL;
	rcu_read_unlock();
	return psock;
}

void sk_psock_stop(struct sock *sk, struct sk_psock *psock);
void sk_psock_destroy(struct rcu_head *rcu);
void sk_psock_drop(struct sock *sk, struct sk_psock *psock);

static inline void sk_psock_put(struct sock *sk, struct sk_psock *psock)
{
	if (refcount_dec_and_test(&psock->refcnt))
		sk_psock_drop(sk, psock);
}

static inline void sk_psock_data_ready(struct sock *sk, struct sk_psock *psock)
{
	if (psock->parser.enabled)
		psock->parser.saved_data_ready(sk);
	else
		sk->sk_data_ready(sk);
}

static inline void psock_set_prog(struct bpf_prog **pprog,
				  struct bpf_prog *prog)
{
	prog = xchg(pprog, prog);
	if (prog)
		bpf_prog_put(prog);
}

static inline void psock_progs_drop(struct sk_psock_progs *progs)
{
	psock_set_prog(&progs->msg_parser, NULL);
	psock_set_prog(&progs->skb_parser, NULL);
	psock_set_prog(&progs->skb_verdict, NULL);
}

#endif /* _LINUX_SKMSG_H */<|MERGE_RESOLUTION|>--- conflicted
+++ resolved
@@ -365,30 +365,12 @@
 					  struct sk_psock *psock)
 {
 	sk->sk_prot->unhash = psock->saved_unhash;
-<<<<<<< HEAD
-
-	if (psock->sk_proto) {
-		struct inet_connection_sock *icsk = inet_csk(sk);
-		bool has_ulp = !!icsk->icsk_ulp_data;
-
-		if (has_ulp) {
-			tcp_update_ulp(sk, psock->sk_proto,
-				       psock->saved_write_space);
-		} else {
-			sk->sk_prot = psock->sk_proto;
-			sk->sk_write_space = psock->saved_write_space;
-		}
-		psock->sk_proto = NULL;
-	} else {
-		sk->sk_write_space = psock->saved_write_space;
-=======
 	if (inet_csk_has_ulp(sk)) {
 		tcp_update_ulp(sk, psock->sk_proto, psock->saved_write_space);
 	} else {
 		sk->sk_write_space = psock->saved_write_space;
 		/* Pairs with lockless read in sk_clone_lock() */
 		WRITE_ONCE(sk->sk_prot, psock->sk_proto);
->>>>>>> 04d5ce62
 	}
 }
 
