--- conflicted
+++ resolved
@@ -86,11 +86,8 @@
 		/* lies about caching, so always sync */	\
 	US_FLAG(NO_SAME, 0x40000000)				\
 		/* Cannot handle WRITE_SAME */			\
-<<<<<<< HEAD
-=======
 	US_FLAG(SENSE_AFTER_SYNC, 0x80000000)			\
 		/* Do REQUEST_SENSE after SYNCHRONIZE_CACHE */	\
->>>>>>> 7aef27f0
 
 #define US_FLAG(name, value)	US_FL_##name = value ,
 enum { US_DO_ALL_FLAGS };
