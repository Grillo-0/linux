/* SPDX-License-Identifier: GPL-2.0 */
#ifndef __LINUX_NET_AFUNIX_H
#define __LINUX_NET_AFUNIX_H

#include <linux/socket.h>
#include <linux/un.h>
#include <linux/mutex.h>
#include <linux/refcount.h>
#include <net/sock.h>

void unix_inflight(struct user_struct *user, struct file *fp);
void unix_notinflight(struct user_struct *user, struct file *fp);
void unix_destruct_scm(struct sk_buff *skb);
void unix_gc(void);
void wait_for_unix_gc(void);
struct sock *unix_get_socket(struct file *filp);
struct sock *unix_peer_get(struct sock *sk);

#define UNIX_HASH_SIZE	256
#define UNIX_HASH_BITS	8

extern unsigned int unix_tot_inflight;
extern spinlock_t unix_table_lock;
extern struct hlist_head unix_socket_table[2 * UNIX_HASH_SIZE];

struct unix_address {
	refcount_t	refcnt;
	int		len;
	unsigned int	hash;
	struct sockaddr_un name[];
};

struct unix_skb_parms {
	struct pid		*pid;		/* Skb credentials	*/
	kuid_t			uid;
	kgid_t			gid;
	struct scm_fp_list	*fp;		/* Passed files		*/
#ifdef CONFIG_SECURITY_NETWORK
	u32			secid;		/* Security ID		*/
#endif
	u32			consumed;
} __randomize_layout;

struct scm_stat {
<<<<<<< HEAD
	u32 nr_fds;
=======
	atomic_t nr_fds;
>>>>>>> 04d5ce62
};

#define UNIXCB(skb)	(*(struct unix_skb_parms *)&((skb)->cb))

#define unix_state_lock(s)	spin_lock(&unix_sk(s)->lock)
#define unix_state_unlock(s)	spin_unlock(&unix_sk(s)->lock)
#define unix_state_lock_nested(s) \
				spin_lock_nested(&unix_sk(s)->lock, \
				SINGLE_DEPTH_NESTING)

/* The AF_UNIX socket */
struct unix_sock {
	/* WARNING: sk has to be the first member */
	struct sock		sk;
	struct unix_address	*addr;
	struct path		path;
	struct mutex		iolock, bindlock;
	struct sock		*peer;
	struct list_head	link;
	atomic_long_t		inflight;
	spinlock_t		lock;
	unsigned long		gc_flags;
#define UNIX_GC_CANDIDATE	0
#define UNIX_GC_MAYBE_CYCLE	1
	struct socket_wq	peer_wq;
	wait_queue_entry_t	peer_wake;
	struct scm_stat		scm_stat;
};

static inline struct unix_sock *unix_sk(const struct sock *sk)
{
	return (struct unix_sock *)sk;
}

#define peer_wait peer_wq.wait

long unix_inq_len(struct sock *sk);
long unix_outq_len(struct sock *sk);

#ifdef CONFIG_SYSCTL
int unix_sysctl_register(struct net *net);
void unix_sysctl_unregister(struct net *net);
#else
static inline int unix_sysctl_register(struct net *net) { return 0; }
static inline void unix_sysctl_unregister(struct net *net) {}
#endif
#endif<|MERGE_RESOLUTION|>--- conflicted
+++ resolved
@@ -42,11 +42,7 @@
 } __randomize_layout;
 
 struct scm_stat {
-<<<<<<< HEAD
-	u32 nr_fds;
-=======
 	atomic_t nr_fds;
->>>>>>> 04d5ce62
 };
 
 #define UNIXCB(skb)	(*(struct unix_skb_parms *)&((skb)->cb))
